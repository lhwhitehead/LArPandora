/**
 *  @file   larpandora/LArPandoraInterface/PFParticleHitDumper_module.cc
 *
 *  @brief  Analysis module for created particles
 *
 */

// Framework Includes
#include "art/Framework/Core/ModuleMacros.h"
#include "art/Framework/Core/EDAnalyzer.h"

// ROOT includes
#include "TTree.h"

// Local includes
#include "LArPandoraCollector.h"

// std includes
#include <string>

//------------------------------------------------------------------------------------------------------------------------------------------

namespace lar_pandora
{

/**
 *  @brief  PFParticleHitDumper class
 */
class PFParticleHitDumper : public art::EDAnalyzer
{
public:
    /**
     *  @brief  Constructor
     * 
     *  @param  pset
     */
     PFParticleHitDumper(fhicl::ParameterSet const &pset);

    /**
     *  @brief  Destructor
     */
     virtual ~PFParticleHitDumper();

     void beginJob();
     void endJob();
     void analyze(const art::Event &evt);
     void reconfigure(fhicl::ParameterSet const &pset);

private:

    /**
     *  @brief Store 3D hits
     *
     *  @param particleVector the input vector of PFParticles
     *  @param particlesToSpacePoints mapping between 3D hits and PFParticles
     *  @param spacePointsToHits mapping between 3D hits and 2D hits
     */
    void FillReco3D(const PFParticleVector &particleVector, const PFParticlesToSpacePoints &particlesToSpacePoints,
        const SpacePointsToHits &spacePointsToHits);
    
    /** 
     *  @brief Store 2D hits
     *
     *  @param hitVector the input vector of 2D hits
     *  @param hitsToParticles mapping between 2D hits and PFParticles
     */
     void FillReco2D(const HitVector &hitVector, const HitsToPFParticles &hitsToParticles);
    
    /**
     *  @brief Store raw data
     *
     *  @param wireVector the input vector of reconstructed wires
     */
     void FillRecoWires(const WireVector &wireVector);

    /**
     *  @brief Conversion from wire ID to U/V/W coordinate
     *
     *  @param wireID the input wire ID
     */
     double GetUVW(const geo::WireID &wireID) const;

     TTree       *m_pReco3D;         ///< 
     TTree       *m_pReco2D;         ///<
     TTree       *m_pRecoWire;       ///<

     int          m_run;             ///< 
     int          m_event;           ///< 
     int          m_particle;        ///<
     int          m_primary;         ///<
     
     int          m_cstat;           ///<
     int          m_tpc;             ///<
     int          m_plane;           ///<
     int          m_wire;            ///<

     double       m_w;               ///<
     double       m_x;               ///<
     double       m_y;               ///<
     double       m_z;               ///<
     double       m_q;               ///<

     std::string  m_calwireLabel;    ///<
     std::string  m_hitfinderLabel;  ///<
     std::string  m_spacepointLabel; ///< 
     std::string  m_particleLabel;   ///<

     bool         m_storeWires;      ///<
};

DEFINE_ART_MODULE(PFParticleHitDumper)

} // namespace lar_pandora

//------------------------------------------------------------------------------------------------------------------------------------------
// implementation follows
/**
 *  @file   LArPandora/PFParticleHitDumper.cxx
 * 
 *  @brief  Implementation of the lar pandora analysis producer.
 * 
 *  $Log: $
 */

// Framework includes
#include "art/Framework/Principal/Event.h"
#include "fhiclcpp/ParameterSet.h"
#include "art/Framework/Principal/Handle.h"
#include "art/Framework/Services/Registry/ServiceHandle.h"
#include "art/Framework/Services/Optional/TFileService.h"
#include "art/Framework/Services/Optional/TFileDirectory.h"
#include "messagefacility/MessageLogger/MessageLogger.h"

// LArSoft includes 
#include "Geometry/Geometry.h"
#include "Geometry/CryostatGeo.h"
#include "Geometry/TPCGeo.h"
#include "Geometry/PlaneGeo.h"
#include "Utilities/LArProperties.h"
#include "Utilities/DetectorProperties.h"
#include "Utilities/AssociationUtil.h"

#include "SimulationBase/MCTruth.h"
#include "SimulationBase/MCParticle.h"

#include "RecoBase/Hit.h"
#include "RecoBase/SpacePoint.h"
#include "RecoBase/Cluster.h"
#include "RecoBase/PFParticle.h"



// std includes
#include <iostream>

namespace lar_pandora
{

PFParticleHitDumper::PFParticleHitDumper(fhicl::ParameterSet const &pset) : art::EDAnalyzer(pset)
{
    this->reconfigure(pset);
}

//------------------------------------------------------------------------------------------------------------------------------------------

PFParticleHitDumper::~PFParticleHitDumper()
{
}

//------------------------------------------------------------------------------------------------------------------------------------------

void PFParticleHitDumper::reconfigure(fhicl::ParameterSet const &pset)
{
    m_storeWires      = pset.get<bool>("StoreWires", false);
    m_particleLabel   = pset.get<std::string>("PFParticleModule", "pandora");
    m_spacepointLabel = pset.get<std::string>("SpacePointModule", "pandora");
    m_hitfinderLabel  = pset.get<std::string>("HitFinderModule", "gaushit");
    m_calwireLabel    = pset.get<std::string>("CalWireModule", "caldata");
}

//------------------------------------------------------------------------------------------------------------------------------------------

void PFParticleHitDumper::beginJob()
{
    mf::LogDebug("LArPandora") << " *** PFParticleHitDumper::beginJob() *** " << std::endl; 

    // 
    art::ServiceHandle<art::TFileService> tfs;

    m_pReco3D = tfs->make<TTree>("pandora3D", "LAr Reco 3D");
    m_pReco3D->Branch("run", &m_run,"run/I");
    m_pReco3D->Branch("event", &m_event,"event/I");
    m_pReco3D->Branch("particle", &m_particle, "particle/I");
    m_pReco3D->Branch("primary", &m_primary, "primary/I");
    m_pReco3D->Branch("cstat", &m_cstat, "cstat/I");
    m_pReco3D->Branch("tpc", &m_tpc, "tpc/I");
    m_pReco3D->Branch("plane", &m_plane, "plane/I");
    m_pReco3D->Branch("x", &m_x, "x/D");
    m_pReco3D->Branch("y", &m_y, "y/D");
    m_pReco3D->Branch("z", &m_z, "z/D");

    m_pReco2D = tfs->make<TTree>("pandora2D", "LAr Reco 2D");
    m_pReco2D->Branch("run", &m_run,"run/I");
    m_pReco2D->Branch("event", &m_event,"event/I");
    m_pReco2D->Branch("particle", &m_particle, "particle/I");
    m_pReco2D->Branch("cstat", &m_cstat, "cstat/I");
    m_pReco2D->Branch("tpc", &m_tpc, "tpc/I");
    m_pReco2D->Branch("plane", &m_plane, "plane/I");
    m_pReco2D->Branch("wire", &m_wire, "wire/I");
    m_pReco2D->Branch("x", &m_x, "x/D");
    m_pReco2D->Branch("w", &m_w, "w/D");
    m_pReco2D->Branch("q", &m_q, "q/D");

    m_pRecoWire = tfs->make<TTree>("rawdata", "LAr Reco Wires");
    m_pRecoWire->Branch("run", &m_run,"run/I");
    m_pRecoWire->Branch("event", &m_event,"event/I");
    m_pRecoWire->Branch("cstat", &m_cstat, "cstat/I");
    m_pRecoWire->Branch("tpc", &m_tpc, "tpc/I");
    m_pRecoWire->Branch("plane", &m_plane, "plane/I");
    m_pRecoWire->Branch("wire", &m_wire, "wire/I");
    m_pRecoWire->Branch("x", &m_x, "x/D");
    m_pRecoWire->Branch("w", &m_w, "w/D");
    m_pRecoWire->Branch("q", &m_q, "q/D");

}

//------------------------------------------------------------------------------------------------------------------------------------------

void PFParticleHitDumper::endJob()
{
}

//------------------------------------------------------------------------------------------------------------------------------------------

void PFParticleHitDumper::analyze(const art::Event &evt)
{
    std::cout << " *** PFParticleHitDumper::analyze(...) *** " << std::endl;

    m_run = evt.run();
    m_event = evt.id().event();

    m_particle = -1;
    m_primary = 0;
     
    m_cstat = 0;
    m_tpc = 0;
    m_plane = 0;
    m_wire = 0;

    m_x = 0.0;
    m_y = 0.0;
    m_z = 0.0;
    m_w = 0.0;
    m_q = 0.0;

    std::cout << "  Run: " << m_run << std::endl;
    std::cout << "  Event: " << m_event << std::endl; 


    // Get particles, space points, hits (and wires)
    // =============================================
    PFParticleVector         particleVector;
    SpacePointVector         spacePointVector;
    HitVector                hitVector;
    WireVector               wireVector;

    SpacePointsToHits        spacePointsToHits;
    PFParticlesToSpacePoints particlesToSpacePoints;
    HitsToPFParticles        hitsToParticles;
    PFParticlesToHits        particlesToHits;

    LArPandoraCollector::CollectHits(evt, m_hitfinderLabel, hitVector);
    LArPandoraCollector::CollectSpacePoints(evt, m_spacepointLabel, spacePointVector, spacePointsToHits);
    LArPandoraCollector::CollectPFParticles(evt, m_particleLabel, particleVector, particlesToSpacePoints);
    LArPandoraCollector::BuildPFParticleHitMaps(evt, m_particleLabel, m_spacepointLabel, particlesToHits, hitsToParticles);

    if (m_storeWires)
        LArPandoraCollector::CollectWires(evt, m_calwireLabel, wireVector);

<<<<<<< HEAD
    // Loop over Hits (Fill 2D Tree)
    // =============================
    if (hitVector.empty())
    {
        m_pReco2D->Fill();
    }
    
    for (unsigned int i = 0; i<hitVector.size(); ++i)
    {
        const art::Ptr<recob::Hit> hit = hitVector.at(i);

        m_particle = -1;

        HitsToPFParticles::const_iterator pIter = hitsToParticles.find(hit);
        if (hitsToParticles.end() != pIter)
        {
            const art::Ptr<recob::PFParticle> particle = pIter->second;
            m_particle = particle->Self();
        }
                
        const geo::WireID &wireID(hit->WireID());
        m_cstat = wireID.Cryostat;
        m_tpc   = wireID.TPC;
        m_plane = wireID.Plane;
        m_wire  = wireID.Wire; 

        m_q = hit->Integral();
        m_x = theDetector->ConvertTicksToX(hit->PeakTime(), wireID.Plane, wireID.TPC, wireID.Cryostat);

        // define UVW as closest distance from (0,0) to wire
        double xyzStart[3];
        theGeometry->Cryostat(wireID.Cryostat).TPC(wireID.TPC).Plane(wireID.Plane).Wire(wireID.Wire).GetStart(xyzStart);
        const double ay(xyzStart[1]);
        const double az(xyzStart[2]);

        double xyzEnd[3];
        theGeometry->Cryostat(wireID.Cryostat).TPC(wireID.TPC).Plane(wireID.Plane).Wire(wireID.Wire).GetEnd(xyzEnd);
        const double by(xyzEnd[1]);
        const double bz(xyzEnd[2]);

        const double ny(by - ay);
        const double nz(bz - az);
        const double N2(ny * ny + nz * nz);

        const double ry(ay - (ay * ny + az * nz) * ny / N2);
        const double rz(az - (ay * ny + az * nz) * nz / N2);
        const double sign((rz >0.0) ? +1.0 : -1.0);

        m_w = sign * std::sqrt(ry * ry + rz * rz);

        m_pReco2D->Fill();
    }
=======
    std::cout << "  PFParticles: " << particleVector.size() << std::endl; 
   
    // Loop over PFParticles (Fill 3D Reco Tree)
    // =========================================
    std::cout << "   PFParticleHitDumper::FillReco3D(...) " << std::endl;
    this->FillReco3D(particleVector, particlesToSpacePoints, spacePointsToHits);

    // Loop over Hits (Fill 2D Reco Tree)
    // ==================================
    std::cout << "   PFParticleHitDumper::FillReco2D(...) " << std::endl;
    this->FillReco2D(hitVector, hitsToParticles);

    // Loop over Wires (Fill Reco Wire Tree)
    // =====================================
    std::cout << "   PFParticleHitDumper::FillRecoWires(...) " << std::endl;
    this->FillRecoWires(wireVector);
}
>>>>>>> ccabad18

//------------------------------------------------------------------------------------------------------------------------------------------

void PFParticleHitDumper::FillReco3D(const PFParticleVector &particleVector, const PFParticlesToSpacePoints &particlesToSpacePoints,
    const SpacePointsToHits &spacePointsToHits)
{
    // Create dummy entry if there are no particles
    if (particleVector.empty())
    {
        m_pReco3D->Fill();
    }

    // Store associations between particle and particle ID
    PFParticleMap theParticleMap;

    for (unsigned int i = 0; i < particleVector.size(); ++i )
    {
        const art::Ptr<recob::PFParticle> particle = particleVector.at(i);
        theParticleMap[particle->Self()] = particle;
    }

    // Loop over particles
    for (PFParticlesToSpacePoints::const_iterator iter1 = particlesToSpacePoints.begin(), iterEnd1 = particlesToSpacePoints.end();
        iter1 != iterEnd1; ++iter1)
    {
        const art::Ptr<recob::PFParticle> particle = iter1->first;
        const SpacePointVector &spacepoints = iter1->second;

        m_particle = particle->Self();
        m_primary = 0;

        if (particle->IsPrimary())
        {
            m_primary = 1;
        }
        else
        {
            const size_t parentID(particle->Parent());
            PFParticleMap::const_iterator pIter = theParticleMap.find(parentID);
            if (theParticleMap.end() == pIter)
                throw cet::exception("LArPandora") << " PFParticleHitDumper::analyze --- Found particle with ID code";

            const art::Ptr<recob::PFParticle> particleParent = pIter->second;
            if (LArPandoraCollector::IsNeutrino(particleParent))
                m_primary = 1;
        }

        std::cout << "    PFPARTICLE [" << m_particle << "] [Primary=" << m_primary << "] (" << spacepoints.size() << " Space Points)" << std::endl;

        for (unsigned int j=0; j<spacepoints.size(); ++j)
        {
            const art::Ptr<recob::SpacePoint> spacepoint = spacepoints.at(j);

            m_x = spacepoint->XYZ()[0];
            m_y = spacepoint->XYZ()[1];
            m_z = spacepoint->XYZ()[2];

            SpacePointsToHits::const_iterator iter2 = spacePointsToHits.find(spacepoint);
            if (spacePointsToHits.end() == iter2)
                throw cet::exception("LArPandora") << " PFParticleHitDumper::analyze --- Found space point without associated hit";

            const art::Ptr<recob::Hit> hit = iter2->second;
            const geo::WireID &wireID(hit->WireID());

            m_cstat = wireID.Cryostat;
            m_tpc   = wireID.TPC;
            m_plane = wireID.Plane;

            m_pReco3D->Fill();
        }
    }
}

//------------------------------------------------------------------------------------------------------------------------------------------

void PFParticleHitDumper::FillReco2D(const HitVector &hitVector, const HitsToPFParticles &hitsToParticles)
{
    // Create dummy entry if there are no 2D hits 
    if (hitVector.empty())
    {
        m_pReco2D->Fill();
    }

    // Need DetectorProperties service to convert from ticks to X
    art::ServiceHandle<util::DetectorProperties> theDetector;

    // Loop over 2D hits
    for (unsigned int i = 0; i<hitVector.size(); ++i)
    {
        const art::Ptr<recob::Hit> hit = hitVector.at(i);

        m_particle = -1;

        HitsToPFParticles::const_iterator pIter = hitsToParticles.find(hit);
        if (hitsToParticles.end() != pIter)
        {
            const art::Ptr<recob::PFParticle> particle = pIter->second;
            m_particle = particle->Self();
        }
                
        const geo::WireID &wireID(hit->WireID());
        m_cstat = wireID.Cryostat;
        m_tpc   = wireID.TPC;
        m_plane = wireID.Plane;
        m_wire  = wireID.Wire; 

        m_q = hit->Charge();
        m_x = theDetector->ConvertTicksToX(hit->PeakTime(), wireID.Plane, wireID.TPC, wireID.Cryostat);
        m_w = this->GetUVW(wireID);
     
        m_pReco2D->Fill();
    }
}

//------------------------------------------------------------------------------------------------------------------------------------------

void PFParticleHitDumper::FillRecoWires(const WireVector &wireVector)
{

    // Create dummy entry if there are no wires
    if (wireVector.empty())
    {
        m_pRecoWire->Fill();
    }

    // Need geometry service to convert channel to wire ID
    art::ServiceHandle<geo::Geometry> theGeometry;

    // Need DetectorProperties service to convert from ticks to X
    art::ServiceHandle<util::DetectorProperties> theDetector;

    // Loop over wires
    int signalCounter(0);

    for (unsigned int i = 0; i<wireVector.size(); ++i)
    {
        const art::Ptr<recob::Wire> wire = wireVector.at(i);
       
        const std::vector<float> &signals(wire->Signal());
        const std::vector<geo::WireID> wireIds = theGeometry->ChannelToWire(wire->Channel());

        if ((signalCounter++) < 10)
          std::cout << "    numWires=" << wireVector.size() << " numSignals=" << signals.size() << std::endl;

        double time(0.0);

        m_q = 0.0;

        for (std::vector<float>::const_iterator tIter = signals.begin(), tIterEnd = signals.end(); tIter != tIterEnd; ++tIter)
        {
            time += 1.0;
            m_q = *tIter;

            if (m_q < 2.0) // seems to remove most noise
                continue;

            for (std::vector<geo::WireID>::const_iterator wIter = wireIds.begin(), wIterEnd = wireIds.end(); wIter != wIterEnd; ++wIter)
            {
                const geo::WireID &wireID = *wIter; 
                m_cstat = wireID.Cryostat;
                m_tpc   = wireID.TPC;
                m_plane = wireID.Plane;
                m_wire  = wireID.Wire; 

                m_x = theDetector->ConvertTicksToX(time, wireID.Plane, wireID.TPC, wireID.Cryostat);
                m_w = this->GetUVW(wireID);

                m_pRecoWire->Fill();
            }
        }
    } 
}

//------------------------------------------------------------------------------------------------------------------------------------------

double PFParticleHitDumper::GetUVW(const geo::WireID &wireID) const
{
    // define UVW as closest distance from (0,0) to wire axis
    art::ServiceHandle<geo::Geometry> theGeometry;
     
    double xyzStart[3];
    theGeometry->Cryostat(wireID.Cryostat).TPC(wireID.TPC).Plane(wireID.Plane).Wire(wireID.Wire).GetStart(xyzStart);
    const double ay(xyzStart[1]);
    const double az(xyzStart[2]);

    double xyzEnd[3];
    theGeometry->Cryostat(wireID.Cryostat).TPC(wireID.TPC).Plane(wireID.Plane).Wire(wireID.Wire).GetEnd(xyzEnd);
    const double by(xyzEnd[1]);
    const double bz(xyzEnd[2]);

    const double ny(by - ay);
    const double nz(bz - az);
    const double N2(ny * ny + nz * nz);

    const double ry(ay - (ay * ny + az * nz) * ny / N2);
    const double rz(az - (ay * ny + az * nz) * nz / N2);
    const double sign((rz >0.0) ? +1.0 : -1.0);

    return sign * std::sqrt(ry * ry + rz * rz);
}

} //namespace lar_pandora<|MERGE_RESOLUTION|>--- conflicted
+++ resolved
@@ -277,14 +277,110 @@
     if (m_storeWires)
         LArPandoraCollector::CollectWires(evt, m_calwireLabel, wireVector);
 
-<<<<<<< HEAD
-    // Loop over Hits (Fill 2D Tree)
-    // =============================
+    std::cout << "  PFParticles: " << particleVector.size() << std::endl; 
+   
+    // Loop over PFParticles (Fill 3D Reco Tree)
+    // =========================================
+    std::cout << "   PFParticleHitDumper::FillReco3D(...) " << std::endl;
+    this->FillReco3D(particleVector, particlesToSpacePoints, spacePointsToHits);
+
+    // Loop over Hits (Fill 2D Reco Tree)
+    // ==================================
+    std::cout << "   PFParticleHitDumper::FillReco2D(...) " << std::endl;
+    this->FillReco2D(hitVector, hitsToParticles);
+
+    // Loop over Wires (Fill Reco Wire Tree)
+    // =====================================
+    std::cout << "   PFParticleHitDumper::FillRecoWires(...) " << std::endl;
+    this->FillRecoWires(wireVector);
+}
+
+//------------------------------------------------------------------------------------------------------------------------------------------
+
+void PFParticleHitDumper::FillReco3D(const PFParticleVector &particleVector, const PFParticlesToSpacePoints &particlesToSpacePoints,
+    const SpacePointsToHits &spacePointsToHits)
+{
+    // Create dummy entry if there are no particles
+    if (particleVector.empty())
+    {
+        m_pReco3D->Fill();
+    }
+
+    // Store associations between particle and particle ID
+    PFParticleMap theParticleMap;
+
+    for (unsigned int i = 0; i < particleVector.size(); ++i )
+    {
+        const art::Ptr<recob::PFParticle> particle = particleVector.at(i);
+        theParticleMap[particle->Self()] = particle;
+    }
+
+    // Loop over particles
+    for (PFParticlesToSpacePoints::const_iterator iter1 = particlesToSpacePoints.begin(), iterEnd1 = particlesToSpacePoints.end();
+        iter1 != iterEnd1; ++iter1)
+    {
+        const art::Ptr<recob::PFParticle> particle = iter1->first;
+        const SpacePointVector &spacepoints = iter1->second;
+
+        m_particle = particle->Self();
+        m_primary = 0;
+
+        if (particle->IsPrimary())
+        {
+            m_primary = 1;
+        }
+        else
+        {
+            const size_t parentID(particle->Parent());
+            PFParticleMap::const_iterator pIter = theParticleMap.find(parentID);
+            if (theParticleMap.end() == pIter)
+                throw cet::exception("LArPandora") << " PFParticleHitDumper::analyze --- Found particle with ID code";
+
+            const art::Ptr<recob::PFParticle> particleParent = pIter->second;
+            if (LArPandoraCollector::IsNeutrino(particleParent))
+                m_primary = 1;
+        }
+
+        std::cout << "    PFPARTICLE [" << m_particle << "] [Primary=" << m_primary << "] (" << spacepoints.size() << " Space Points)" << std::endl;
+
+        for (unsigned int j=0; j<spacepoints.size(); ++j)
+        {
+            const art::Ptr<recob::SpacePoint> spacepoint = spacepoints.at(j);
+
+            m_x = spacepoint->XYZ()[0];
+            m_y = spacepoint->XYZ()[1];
+            m_z = spacepoint->XYZ()[2];
+
+            SpacePointsToHits::const_iterator iter2 = spacePointsToHits.find(spacepoint);
+            if (spacePointsToHits.end() == iter2)
+                throw cet::exception("LArPandora") << " PFParticleHitDumper::analyze --- Found space point without associated hit";
+
+            const art::Ptr<recob::Hit> hit = iter2->second;
+            const geo::WireID &wireID(hit->WireID());
+
+            m_cstat = wireID.Cryostat;
+            m_tpc   = wireID.TPC;
+            m_plane = wireID.Plane;
+
+            m_pReco3D->Fill();
+        }
+    }
+}
+
+//------------------------------------------------------------------------------------------------------------------------------------------
+
+void PFParticleHitDumper::FillReco2D(const HitVector &hitVector, const HitsToPFParticles &hitsToParticles)
+{
+    // Create dummy entry if there are no 2D hits 
     if (hitVector.empty())
     {
         m_pReco2D->Fill();
     }
-    
+
+    // Need DetectorProperties service to convert from ticks to X
+    art::ServiceHandle<util::DetectorProperties> theDetector;
+
+    // Loop over 2D hits
     for (unsigned int i = 0; i<hitVector.size(); ++i)
     {
         const art::Ptr<recob::Hit> hit = hitVector.at(i);
@@ -306,157 +402,6 @@
 
         m_q = hit->Integral();
         m_x = theDetector->ConvertTicksToX(hit->PeakTime(), wireID.Plane, wireID.TPC, wireID.Cryostat);
-
-        // define UVW as closest distance from (0,0) to wire
-        double xyzStart[3];
-        theGeometry->Cryostat(wireID.Cryostat).TPC(wireID.TPC).Plane(wireID.Plane).Wire(wireID.Wire).GetStart(xyzStart);
-        const double ay(xyzStart[1]);
-        const double az(xyzStart[2]);
-
-        double xyzEnd[3];
-        theGeometry->Cryostat(wireID.Cryostat).TPC(wireID.TPC).Plane(wireID.Plane).Wire(wireID.Wire).GetEnd(xyzEnd);
-        const double by(xyzEnd[1]);
-        const double bz(xyzEnd[2]);
-
-        const double ny(by - ay);
-        const double nz(bz - az);
-        const double N2(ny * ny + nz * nz);
-
-        const double ry(ay - (ay * ny + az * nz) * ny / N2);
-        const double rz(az - (ay * ny + az * nz) * nz / N2);
-        const double sign((rz >0.0) ? +1.0 : -1.0);
-
-        m_w = sign * std::sqrt(ry * ry + rz * rz);
-
-        m_pReco2D->Fill();
-    }
-=======
-    std::cout << "  PFParticles: " << particleVector.size() << std::endl; 
-   
-    // Loop over PFParticles (Fill 3D Reco Tree)
-    // =========================================
-    std::cout << "   PFParticleHitDumper::FillReco3D(...) " << std::endl;
-    this->FillReco3D(particleVector, particlesToSpacePoints, spacePointsToHits);
-
-    // Loop over Hits (Fill 2D Reco Tree)
-    // ==================================
-    std::cout << "   PFParticleHitDumper::FillReco2D(...) " << std::endl;
-    this->FillReco2D(hitVector, hitsToParticles);
-
-    // Loop over Wires (Fill Reco Wire Tree)
-    // =====================================
-    std::cout << "   PFParticleHitDumper::FillRecoWires(...) " << std::endl;
-    this->FillRecoWires(wireVector);
-}
->>>>>>> ccabad18
-
-//------------------------------------------------------------------------------------------------------------------------------------------
-
-void PFParticleHitDumper::FillReco3D(const PFParticleVector &particleVector, const PFParticlesToSpacePoints &particlesToSpacePoints,
-    const SpacePointsToHits &spacePointsToHits)
-{
-    // Create dummy entry if there are no particles
-    if (particleVector.empty())
-    {
-        m_pReco3D->Fill();
-    }
-
-    // Store associations between particle and particle ID
-    PFParticleMap theParticleMap;
-
-    for (unsigned int i = 0; i < particleVector.size(); ++i )
-    {
-        const art::Ptr<recob::PFParticle> particle = particleVector.at(i);
-        theParticleMap[particle->Self()] = particle;
-    }
-
-    // Loop over particles
-    for (PFParticlesToSpacePoints::const_iterator iter1 = particlesToSpacePoints.begin(), iterEnd1 = particlesToSpacePoints.end();
-        iter1 != iterEnd1; ++iter1)
-    {
-        const art::Ptr<recob::PFParticle> particle = iter1->first;
-        const SpacePointVector &spacepoints = iter1->second;
-
-        m_particle = particle->Self();
-        m_primary = 0;
-
-        if (particle->IsPrimary())
-        {
-            m_primary = 1;
-        }
-        else
-        {
-            const size_t parentID(particle->Parent());
-            PFParticleMap::const_iterator pIter = theParticleMap.find(parentID);
-            if (theParticleMap.end() == pIter)
-                throw cet::exception("LArPandora") << " PFParticleHitDumper::analyze --- Found particle with ID code";
-
-            const art::Ptr<recob::PFParticle> particleParent = pIter->second;
-            if (LArPandoraCollector::IsNeutrino(particleParent))
-                m_primary = 1;
-        }
-
-        std::cout << "    PFPARTICLE [" << m_particle << "] [Primary=" << m_primary << "] (" << spacepoints.size() << " Space Points)" << std::endl;
-
-        for (unsigned int j=0; j<spacepoints.size(); ++j)
-        {
-            const art::Ptr<recob::SpacePoint> spacepoint = spacepoints.at(j);
-
-            m_x = spacepoint->XYZ()[0];
-            m_y = spacepoint->XYZ()[1];
-            m_z = spacepoint->XYZ()[2];
-
-            SpacePointsToHits::const_iterator iter2 = spacePointsToHits.find(spacepoint);
-            if (spacePointsToHits.end() == iter2)
-                throw cet::exception("LArPandora") << " PFParticleHitDumper::analyze --- Found space point without associated hit";
-
-            const art::Ptr<recob::Hit> hit = iter2->second;
-            const geo::WireID &wireID(hit->WireID());
-
-            m_cstat = wireID.Cryostat;
-            m_tpc   = wireID.TPC;
-            m_plane = wireID.Plane;
-
-            m_pReco3D->Fill();
-        }
-    }
-}
-
-//------------------------------------------------------------------------------------------------------------------------------------------
-
-void PFParticleHitDumper::FillReco2D(const HitVector &hitVector, const HitsToPFParticles &hitsToParticles)
-{
-    // Create dummy entry if there are no 2D hits 
-    if (hitVector.empty())
-    {
-        m_pReco2D->Fill();
-    }
-
-    // Need DetectorProperties service to convert from ticks to X
-    art::ServiceHandle<util::DetectorProperties> theDetector;
-
-    // Loop over 2D hits
-    for (unsigned int i = 0; i<hitVector.size(); ++i)
-    {
-        const art::Ptr<recob::Hit> hit = hitVector.at(i);
-
-        m_particle = -1;
-
-        HitsToPFParticles::const_iterator pIter = hitsToParticles.find(hit);
-        if (hitsToParticles.end() != pIter)
-        {
-            const art::Ptr<recob::PFParticle> particle = pIter->second;
-            m_particle = particle->Self();
-        }
-                
-        const geo::WireID &wireID(hit->WireID());
-        m_cstat = wireID.Cryostat;
-        m_tpc   = wireID.TPC;
-        m_plane = wireID.Plane;
-        m_wire  = wireID.Wire; 
-
-        m_q = hit->Charge();
-        m_x = theDetector->ConvertTicksToX(hit->PeakTime(), wireID.Plane, wireID.TPC, wireID.Cryostat);
         m_w = this->GetUVW(wireID);
      
         m_pReco2D->Fill();
