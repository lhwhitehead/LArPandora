/**
 *  @file   larpandora/LArPandoraEventBuilding/LArPandoraShowerCreation_module.cc
 *
 *  @brief  module for lar pandora shower creation
 */

#include "art/Framework/Core/EDProducer.h"
#include "art/Framework/Core/ModuleMacros.h"
#include "art/Framework/Principal/Event.h"

#include "fhiclcpp/ParameterSet.h"

#include "lardataobj/RecoBase/Hit.h"
#include "lardataobj/RecoBase/PCAxis.h"
#include "lardataobj/RecoBase/Shower.h"
#include "lardataobj/RecoBase/SpacePoint.h"
<<<<<<< HEAD
=======

#include "larreco/Calorimetry/LinearEnergyAlg.h"
>>>>>>> 780deaa3

#include "larpandoracontent/LArObjects/LArPfoObjects.h"

#include <memory>

namespace lar_pandora {

  class LArPandoraShowerCreation : public art::EDProducer {
  public:
    explicit LArPandoraShowerCreation(fhicl::ParameterSet const& pset);

    LArPandoraShowerCreation(LArPandoraShowerCreation const&) = delete;
    LArPandoraShowerCreation(LArPandoraShowerCreation&&) = delete;
    LArPandoraShowerCreation& operator=(LArPandoraShowerCreation const&) = delete;
    LArPandoraShowerCreation& operator=(LArPandoraShowerCreation&&) = delete;

    void produce(art::Event& evt) override;

  private:
    /**
     *  @brief  Build a recob::Shower object
     *
     *  @param  id the id code for the shower
     *  @param  larShowerPCA the lar shower pca parameters extracted from pandora
     *  @param  vertexPosition the shower vertex position
     */
    recob::Shower BuildShower(const int id,
                              const lar_content::LArShowerPCA& larShowerPCA,
                              const pandora::CartesianVector& vertexPosition) const;

    /**
     *  @brief  Build a recob::PCAxis object
     *
     *  @param  larShowerPCA the lar shower pca parameters extracted from pandora
     */
    recob::PCAxis BuildPCAxis(const lar_content::LArShowerPCA& larShowerPCA) const;

    std::string m_pfParticleLabel; ///< The pf particle label
    bool m_useAllParticles;        ///< Build a recob::Track for every recob::PFParticle

    // TODO When implementation lived in LArPandoraOutput, it contained key building blocks for calculation of shower energies per plane.
    // Now functionality has moved to separate module, will require reimplementation (was deeply embedded in LArPandoraOutput structure).
    // const calo::LinearEnergyAlg    *m_pShowerEnergyAlg;       ///< The address of the shower energy algorithm
  };

  DEFINE_ART_MODULE(LArPandoraShowerCreation)

} // namespace lar_pandora

//------------------------------------------------------------------------------------------------------------------------------------------
// implementation follows

#include "art/Framework/Principal/Handle.h"
#include "art/Framework/Principal/Run.h"
#include "art/Framework/Principal/SubRun.h"

#include "art/Persistency/Common/PtrMaker.h"

#include "canvas/Utilities/InputTag.h"

#include "larcore/Geometry/Geometry.h"

#include "lardata/Utilities/AssociationUtil.h"

#include "lardataobj/RecoBase/PCAxis.h"
#include "lardataobj/RecoBase/PFParticle.h"
#include "lardataobj/RecoBase/Shower.h"
#include "lardataobj/RecoBase/SpacePoint.h"
#include "lardataobj/RecoBase/Vertex.h"

#include "messagefacility/MessageLogger/MessageLogger.h"

#include "larpandoracontent/LArHelpers/LArPfoHelper.h"

#include "larpandora/LArPandoraInterface/LArPandoraHelper.h"

#include <iostream>

namespace lar_pandora {

  LArPandoraShowerCreation::LArPandoraShowerCreation(fhicl::ParameterSet const& pset)
    : EDProducer{pset}
    , m_pfParticleLabel(pset.get<std::string>("PFParticleLabel"))
    , m_useAllParticles(pset.get<bool>("UseAllParticles", false))
  {
    produces<std::vector<recob::Shower>>();
    produces<std::vector<recob::PCAxis>>();
    produces<art::Assns<recob::PFParticle, recob::Shower>>();
    produces<art::Assns<recob::PFParticle, recob::PCAxis>>();
    produces<art::Assns<recob::Shower, recob::Hit>>();
    produces<art::Assns<recob::Shower, recob::PCAxis>>();
  }

  //------------------------------------------------------------------------------------------------------------------------------------------

  void
  LArPandoraShowerCreation::produce(art::Event& evt)
  {
    std::unique_ptr<std::vector<recob::Shower>> outputShowers(new std::vector<recob::Shower>);
    std::unique_ptr<std::vector<recob::PCAxis>> outputPCAxes(new std::vector<recob::PCAxis>);
    std::unique_ptr<art::Assns<recob::PFParticle, recob::Shower>> outputParticlesToShowers(
      new art::Assns<recob::PFParticle, recob::Shower>);
    std::unique_ptr<art::Assns<recob::PFParticle, recob::PCAxis>> outputParticlesToPCAxes(
      new art::Assns<recob::PFParticle, recob::PCAxis>);
    std::unique_ptr<art::Assns<recob::Shower, recob::Hit>> outputShowersToHits(
      new art::Assns<recob::Shower, recob::Hit>);
    std::unique_ptr<art::Assns<recob::Shower, recob::PCAxis>> outputShowersToPCAxes(
      new art::Assns<recob::Shower, recob::PCAxis>);

    const art::PtrMaker<recob::Shower> makeShowerPtr(evt);
    const art::PtrMaker<recob::PCAxis> makePCAxisPtr(evt);

    int showerCounter(0);

    // Organise inputs
    PFParticleVector pfParticleVector, extraPfParticleVector;
    PFParticlesToSpacePoints pfParticlesToSpacePoints;
    PFParticlesToClusters pfParticlesToClusters;
    LArPandoraHelper::CollectPFParticles(
      evt, m_pfParticleLabel, pfParticleVector, pfParticlesToSpacePoints);
    LArPandoraHelper::CollectPFParticles(
      evt, m_pfParticleLabel, extraPfParticleVector, pfParticlesToClusters);

    VertexVector vertexVector;
    PFParticlesToVertices pfParticlesToVertices;
    LArPandoraHelper::CollectVertices(evt, m_pfParticleLabel, vertexVector, pfParticlesToVertices);

    for (const art::Ptr<recob::PFParticle> pPFParticle : pfParticleVector) {
      // Select shower-like pfparticles
      if (!m_useAllParticles && !LArPandoraHelper::IsShower(pPFParticle)) continue;

      // Obtain associated spacepoints
      PFParticlesToSpacePoints::const_iterator particleToSpacePointIter(
        pfParticlesToSpacePoints.find(pPFParticle));

      if (pfParticlesToSpacePoints.end() == particleToSpacePointIter) {
        mf::LogDebug("LArPandoraShowerCreation") << "No spacepoints associated to particle ";
        continue;
      }

      // Obtain associated clusters
      PFParticlesToClusters::const_iterator particleToClustersIter(
        pfParticlesToClusters.find(pPFParticle));

      if (pfParticlesToClusters.end() == particleToClustersIter) {
        mf::LogDebug("LArPandoraShowerCreation") << "No clusters associated to particle ";
        continue;
      }

      // Obtain associated vertex
      PFParticlesToVertices::const_iterator particleToVertexIter(
        pfParticlesToVertices.find(pPFParticle));

      if ((pfParticlesToVertices.end() == particleToVertexIter) ||
          (1 != particleToVertexIter->second.size())) {
        mf::LogDebug("LArPandoraShowerCreation") << "Unexpected number of vertices for particle ";
        continue;
      }

      // Copy information into expected pandora form
      pandora::CartesianPointVector cartesianPointVector;
      for (const art::Ptr<recob::SpacePoint> spacePoint : particleToSpacePointIter->second)
        cartesianPointVector.emplace_back(pandora::CartesianVector(
          spacePoint->XYZ()[0], spacePoint->XYZ()[1], spacePoint->XYZ()[2]));

      double vertexXYZ[3] = {0., 0., 0.};
      particleToVertexIter->second.front()->XYZ(vertexXYZ);
      const pandora::CartesianVector vertexPosition(vertexXYZ[0], vertexXYZ[1], vertexXYZ[2]);

      // Call pandora "fast" shower fitter
      try {
        // Access centroid of shower via this method
        const lar_content::LArShowerPCA initialLArShowerPCA(
          lar_content::LArPfoHelper::GetPrincipalComponents(cartesianPointVector, vertexPosition));

        // Ensure successful creation of all structures before placing results in output containers, remaking LArShowerPCA with updated vertex
        const pandora::CartesianVector& centroid(initialLArShowerPCA.GetCentroid());
        const pandora::CartesianVector& primaryAxis(initialLArShowerPCA.GetPrimaryAxis());
        const pandora::CartesianVector& secondaryAxis(initialLArShowerPCA.GetSecondaryAxis());
        const pandora::CartesianVector& tertiaryAxis(initialLArShowerPCA.GetTertiaryAxis());
        const pandora::CartesianVector& eigenvalues(initialLArShowerPCA.GetEigenValues());

        // Project the PFParticle vertex onto the PCA axis
        const pandora::CartesianVector projectedVertexPosition(
          centroid -
          primaryAxis.GetUnitVector() * (centroid - vertexPosition).GetDotProduct(primaryAxis));

        // By convention, principal axis should always point away from vertex
        const float testProjection(primaryAxis.GetDotProduct(projectedVertexPosition - centroid));
        const float directionScaleFactor(
          (testProjection > std::numeric_limits<float>::epsilon()) ? -1.f : 1.f);

        const lar_content::LArShowerPCA larShowerPCA(centroid,
                                                     primaryAxis * directionScaleFactor,
                                                     secondaryAxis * directionScaleFactor,
                                                     tertiaryAxis * directionScaleFactor,
                                                     eigenvalues);
        const recob::Shower shower(LArPandoraShowerCreation::BuildShower(
          showerCounter++, larShowerPCA, projectedVertexPosition));
        const recob::PCAxis pcAxis(LArPandoraShowerCreation::BuildPCAxis(larShowerPCA));
        outputShowers->emplace_back(shower);
        outputPCAxes->emplace_back(pcAxis);
      }
      catch (const pandora::StatusCodeException&) {
        mf::LogDebug("LArPandoraShowerCreation") << "Unable to extract shower pca";
        continue;
      }

      // Output objects
      art::Ptr<recob::Shower> pShower(makeShowerPtr(outputShowers->size() - 1));
      art::Ptr<recob::PCAxis> pPCAxis(makePCAxisPtr(outputPCAxes->size() - 1));

      HitVector hitsInParticle;
      LArPandoraHelper::GetAssociatedHits(
        evt, m_pfParticleLabel, particleToClustersIter->second, hitsInParticle);

      // Output associations, after output objects are in place
      util::CreateAssn(*this, evt, pShower, pPFParticle, *(outputParticlesToShowers.get()));
      util::CreateAssn(*this, evt, pPCAxis, pPFParticle, *(outputParticlesToPCAxes.get()));
      util::CreateAssn(
        *this, evt, *(outputShowers.get()), hitsInParticle, *(outputShowersToHits.get()));
      util::CreateAssn(*this, evt, pPCAxis, pShower, *(outputShowersToPCAxes.get()));
    }

    mf::LogDebug("LArPandora") << "   Number of new showers: " << outputShowers->size()
                               << std::endl;
    mf::LogDebug("LArPandora") << "   Number of new pcaxes:  " << outputPCAxes->size() << std::endl;

    evt.put(std::move(outputShowers));
    evt.put(std::move(outputPCAxes));
    evt.put(std::move(outputParticlesToShowers));
    evt.put(std::move(outputParticlesToPCAxes));
    evt.put(std::move(outputShowersToHits));
    evt.put(std::move(outputShowersToPCAxes));
  }

  //------------------------------------------------------------------------------------------------------------------------------------------

  recob::Shower
  LArPandoraShowerCreation::BuildShower(const int id,
                                        const lar_content::LArShowerPCA& larShowerPCA,
                                        const pandora::CartesianVector& vertexPosition) const
  {
    const pandora::CartesianVector& showerLength(larShowerPCA.GetAxisLengths());
    const pandora::CartesianVector& showerDirection(larShowerPCA.GetPrimaryAxis());

    const float length(showerLength.GetX());
    const float openingAngle(
      larShowerPCA.GetPrimaryLength() > 0.f ?
        std::atan(larShowerPCA.GetSecondaryLength() / larShowerPCA.GetPrimaryLength()) :
        0.f);
    const TVector3 direction(
      showerDirection.GetX(), showerDirection.GetY(), showerDirection.GetZ());
    const TVector3 vertex(vertexPosition.GetX(), vertexPosition.GetY(), vertexPosition.GetZ());

    // TODO
    const TVector3 directionErr;
    const TVector3 vertexErr;
    const std::vector<double> totalEnergyErr;
    const std::vector<double> dEdx;
    const std::vector<double> dEdxErr;
    const std::vector<double> totalEnergy;
    const int bestplane(0);

    return recob::Shower(direction,
                         directionErr,
                         vertex,
                         vertexErr,
                         totalEnergy,
                         totalEnergyErr,
                         dEdx,
                         dEdxErr,
                         bestplane,
                         id,
                         length,
                         openingAngle);
  }

  //------------------------------------------------------------------------------------------------------------------------------------------

  recob::PCAxis
  LArPandoraShowerCreation::BuildPCAxis(const lar_content::LArShowerPCA& larShowerPCA) const
  {
    const pandora::CartesianVector& showerCentroid(larShowerPCA.GetCentroid());
    const pandora::CartesianVector& showerDirection(larShowerPCA.GetPrimaryAxis());
    const pandora::CartesianVector& showerSecondaryVector(larShowerPCA.GetSecondaryAxis());
    const pandora::CartesianVector& showerTertiaryVector(larShowerPCA.GetTertiaryAxis());
    const pandora::CartesianVector& showerEigenValues(larShowerPCA.GetEigenValues());

    const bool svdOK(true); ///< SVD Decomposition was successful
    const double eigenValues[3] = {
      showerEigenValues.GetX(),
      showerEigenValues.GetY(),
      showerEigenValues.GetZ()}; ///< Eigen values from SVD decomposition
    const double avePosition[3] = {showerCentroid.GetX(),
                                   showerCentroid.GetY(),
                                   showerCentroid.GetZ()}; ///< Average position of hits fed to PCA

    std::vector<std::vector<double>> eigenVecs = {
      /// The three principle axes
      {showerDirection.GetX(), showerDirection.GetY(), showerDirection.GetZ()},
      {showerSecondaryVector.GetX(), showerSecondaryVector.GetY(), showerSecondaryVector.GetZ()},
      {showerTertiaryVector.GetX(), showerTertiaryVector.GetY(), showerTertiaryVector.GetZ()}};

    // TODO
    const int numHitsUsed(100);     ///< Number of hits in the decomposition, not yet ready
    const double aveHitDoca(0.);    ///< Average doca of hits used in PCA, not ready yet
    const size_t iD(util::kBogusI); ///< Axis ID, not ready yet

    return recob::PCAxis(svdOK, numHitsUsed, eigenValues, eigenVecs, avePosition, aveHitDoca, iD);
  }

} // namespace lar_pandora<|MERGE_RESOLUTION|>--- conflicted
+++ resolved
@@ -14,11 +14,6 @@
 #include "lardataobj/RecoBase/PCAxis.h"
 #include "lardataobj/RecoBase/Shower.h"
 #include "lardataobj/RecoBase/SpacePoint.h"
-<<<<<<< HEAD
-=======
-
-#include "larreco/Calorimetry/LinearEnergyAlg.h"
->>>>>>> 780deaa3
 
 #include "larpandoracontent/LArObjects/LArPfoObjects.h"
 
@@ -59,9 +54,6 @@
     std::string m_pfParticleLabel; ///< The pf particle label
     bool m_useAllParticles;        ///< Build a recob::Track for every recob::PFParticle
 
-    // TODO When implementation lived in LArPandoraOutput, it contained key building blocks for calculation of shower energies per plane.
-    // Now functionality has moved to separate module, will require reimplementation (was deeply embedded in LArPandoraOutput structure).
-    // const calo::LinearEnergyAlg    *m_pShowerEnergyAlg;       ///< The address of the shower energy algorithm
   };
 
   DEFINE_ART_MODULE(LArPandoraShowerCreation)
