/**
 *  @file   larpandora/LArPandoraEventBuilding/LArPandoraTrackCreation_module.cc
 *
 *  @brief  module for lar pandora track creation
 */

#include "art/Framework/Core/EDProducer.h"
#include "art/Framework/Core/ModuleMacros.h"
#include "art/Framework/Principal/Event.h"

#include "fhiclcpp/ParameterSet.h"

#include "lardataobj/RecoBase/Track.h"
#include "lardataobj/RecoBase/SpacePoint.h"
#include "lardataobj/RecoBase/Hit.h"
#include "lardataobj/RecoBase/TrackHitMeta.h"

#include "larpandoracontent/LArObjects/LArPfoObjects.h"

#include <memory>

namespace lar_pandora
{

class LArPandoraTrackCreation : public art::EDProducer
{
public:
    explicit LArPandoraTrackCreation(fhicl::ParameterSet const &pset);

    LArPandoraTrackCreation(LArPandoraTrackCreation const &) = delete;
    LArPandoraTrackCreation(LArPandoraTrackCreation &&) = delete;
    LArPandoraTrackCreation & operator = (LArPandoraTrackCreation const &) = delete;
    LArPandoraTrackCreation & operator = (LArPandoraTrackCreation &&) = delete;

    void produce(art::Event &evt) override;

private:
    /**
     *  @brief Build a recob::Track object
     *
     *  @param id the id code for the track
     *  @param trackStateVector the vector of trajectory points for this track
     */
    recob::Track BuildTrack(const int id, const lar_content::LArTrackStateVector &trackStateVector) const;

    std::string     m_pfParticleLabel;              ///< The pf particle label
    unsigned int    m_minTrajectoryPoints;          ///< The minimum number of trajectory points
    unsigned int    m_slidingFitHalfWindow;         ///< The sliding fit half window
};

DEFINE_ART_MODULE(LArPandoraTrackCreation)

} // namespace lar_pandora

//------------------------------------------------------------------------------------------------------------------------------------------
// implementation follows

#include "art/Framework/Principal/Handle.h"
#include "art/Framework/Principal/Run.h"
#include "art/Framework/Principal/SubRun.h"

#include "art/Persistency/Common/PtrMaker.h"

#include "canvas/Utilities/InputTag.h"

#include "larcore/Geometry/Geometry.h"

#include "lardata/Utilities/AssociationUtil.h"

#include "lardataobj/RecoBase/PFParticle.h"
#include "lardataobj/RecoBase/SpacePoint.h"
#include "lardataobj/RecoBase/Track.h"
#include "lardataobj/RecoBase/Vertex.h"

#include "messagefacility/MessageLogger/MessageLogger.h"

#include "larpandoracontent/LArHelpers/LArPfoHelper.h"

#include "larpandora/LArPandoraInterface/LArPandoraHelper.h"

#include <iostream>

namespace lar_pandora
{

LArPandoraTrackCreation::LArPandoraTrackCreation(fhicl::ParameterSet const &pset) :
    m_pfParticleLabel(pset.get<std::string>("PFParticleLabel")),
    m_minTrajectoryPoints(pset.get<unsigned int>("MinTrajectoryPoints", 2)),
    m_slidingFitHalfWindow(pset.get<unsigned int>("SlidingFitHalfWindow", 20))
{
    produces< std::vector<recob::Track> >();
    produces< art::Assns<recob::PFParticle, recob::Track> >();
    produces< art::Assns<recob::Track, recob::Hit> >();
<<<<<<< HEAD

    if (m_minTrajectoryPoints<2) throw cet::exception("LArPandoraTrackCreation") << "MinTrajectoryPoints should not be smaller than 2!";
=======
    produces< art::Assns<recob::Track, recob::Hit, recob::TrackHitMeta> >();
>>>>>>> 6158a890
}

//------------------------------------------------------------------------------------------------------------------------------------------

void LArPandoraTrackCreation::produce(art::Event &evt)
{
    std::unique_ptr< std::vector<recob::Track> > outputTracks( new std::vector<recob::Track> );
    std::unique_ptr< art::Assns<recob::PFParticle, recob::Track> > outputParticlesToTracks( new art::Assns<recob::PFParticle, recob::Track> );
    std::unique_ptr< art::Assns<recob::Track, recob::Hit> > outputTracksToHits( new art::Assns<recob::Track, recob::Hit> );
    std::unique_ptr< art::Assns<recob::Track, recob::Hit, recob::TrackHitMeta> > outputTracksToHitsWithMeta( new art::Assns<recob::Track, recob::Hit, recob::TrackHitMeta> );

    art::ServiceHandle<geo::Geometry> theGeometry;
    const float wirePitchW((theGeometry->MaxPlanes() > 2) ? theGeometry->WirePitch(geo::kW) : 0.5f * (theGeometry->WirePitch(geo::kU) + theGeometry->WirePitch(geo::kV)));

    int trackCounter(0);
    const art::PtrMaker<recob::Track> makeTrackPtr(evt, *this);

    // Organise inputs
    PFParticleVector pfParticleVector;
    PFParticlesToSpacePoints pfParticlesToSpacePoints;
    LArPandoraHelper::CollectPFParticles(evt, m_pfParticleLabel, pfParticleVector, pfParticlesToSpacePoints);

    VertexVector vertexVector;
    PFParticlesToVertices pfParticlesToVertices;
    LArPandoraHelper::CollectVertices(evt, m_pfParticleLabel, vertexVector, pfParticlesToVertices);

    for (const art::Ptr<recob::PFParticle> pPFParticle : pfParticleVector)
    {
        // Only interested in track-like pfparticles
        if (!LArPandoraHelper::IsTrack(pPFParticle))
            continue;

        // Obtain associated spacepoints
        PFParticlesToSpacePoints::const_iterator particleToSpacePointIter(pfParticlesToSpacePoints.find(pPFParticle));

        if (pfParticlesToSpacePoints.end() == particleToSpacePointIter)
        {
            mf::LogDebug("LArPandoraTrackCreation") << "No spacepoints associated to particle ";
            continue;
        }

        // Obtain associated vertex
        PFParticlesToVertices::const_iterator particleToVertexIter(pfParticlesToVertices.find(pPFParticle));

        if ((pfParticlesToVertices.end() == particleToVertexIter) || (1 != particleToVertexIter->second.size()))
        {
            mf::LogDebug("LArPandoraTrackCreation") << "Unexpected number of vertices for particle ";
            continue;
        }

        // Copy information into expected pandora form
        pandora::CartesianPointVector cartesianPointVector;
        for (const art::Ptr<recob::SpacePoint> spacePoint : particleToSpacePointIter->second)
            cartesianPointVector.emplace_back(pandora::CartesianVector(spacePoint->XYZ()[0], spacePoint->XYZ()[1], spacePoint->XYZ()[2]));

        double vertexXYZ[3] = {0., 0., 0.};
        particleToVertexIter->second.front()->XYZ(vertexXYZ);
        const pandora::CartesianVector vertexPosition(vertexXYZ[0], vertexXYZ[1], vertexXYZ[2]);

        // Call pandora "fast" track fitter
        lar_content::LArTrackStateVector trackStateVector;
        pandora::IntVector indexVector;
        try
        {
            lar_content::LArPfoHelper::GetSlidingFitTrajectory(cartesianPointVector, vertexPosition, m_slidingFitHalfWindow, wirePitchW, trackStateVector, &indexVector);
        }
        catch (const pandora::StatusCodeException &)
        {
            mf::LogDebug("LArPandoraTrackCreation") << "Unable to extract sliding fit trajectory";
            continue;
        }

        if (trackStateVector.size() < m_minTrajectoryPoints)
        {
            mf::LogDebug("LArPandoraTrackCreation") << "Insufficient input trajectory points to build track: " << trackStateVector.size();
            continue;
        }

        HitVector hitsInParticle;
        LArPandoraHelper::GetAssociatedHits(evt, m_pfParticleLabel, particleToSpacePointIter->second, hitsInParticle, &indexVector);

        // Add invalid points at the end of the vector, so that the number of the trajectory points is the same as the number of hits
        if (trackStateVector.size()>hitsInParticle.size())
        {
            throw cet::exception("LArPandoraTrackCreation") << "trackStateVector.size() is greater than hitsInParticle.size()";
        }
        const unsigned int nInvalidPoints = hitsInParticle.size()-trackStateVector.size();
        for (unsigned int i=0;i<nInvalidPoints;++i) {
            trackStateVector.push_back(lar_content::LArTrackState(pandora::CartesianVector(util::kBogusF,util::kBogusF,util::kBogusF),
                                                                  pandora::CartesianVector(util::kBogusF,util::kBogusF,util::kBogusF), nullptr));
        }

        // Output objects
        outputTracks->emplace_back(LArPandoraTrackCreation::BuildTrack(trackCounter++, trackStateVector));
        art::Ptr<recob::Track> pTrack(makeTrackPtr(outputTracks->size() - 1));

        // Output associations, after output objects are in place
        util::CreateAssn(*this, evt, pTrack, pPFParticle, *(outputParticlesToTracks.get()));
        util::CreateAssn(*this, evt, *(outputTracks.get()), hitsInParticle, *(outputTracksToHits.get()));

        for (unsigned int hitIndex = 0; hitIndex < hitsInParticle.size(); hitIndex++)
        {
            const art::Ptr<recob::Hit> pHit(hitsInParticle.at(hitIndex));
            recob::TrackHitMeta metadata(hitIndex, -std::numeric_limits<double>::max());
            outputTracksToHitsWithMeta->addSingle(pTrack, pHit, metadata);
        }
    }

    mf::LogDebug("LArPandoraTrackCreation") << "Number of new tracks: " << outputTracks->size() << std::endl;

    evt.put(std::move(outputTracks));
    evt.put(std::move(outputTracksToHits));
    evt.put(std::move(outputTracksToHitsWithMeta));
    evt.put(std::move(outputParticlesToTracks));
}

//------------------------------------------------------------------------------------------------------------------------------------------

recob::Track LArPandoraTrackCreation::BuildTrack(const int id, const lar_content::LArTrackStateVector &trackStateVector) const
{
    if (trackStateVector.empty())
        throw cet::exception("LArPandoraTrackCreation") << "BuildTrack - No input trajectory points provided ";

    recob::tracking::Positions_t xyz;
    recob::tracking::Momenta_t pxpypz;
    recob::TrackTrajectory::Flags_t flags;

    for (const lar_content::LArTrackState &trackState : trackStateVector)
    {
        xyz.emplace_back(recob::tracking::Point_t(trackState.GetPosition().GetX(), trackState.GetPosition().GetY(), trackState.GetPosition().GetZ()));
        pxpypz.emplace_back(recob::tracking::Vector_t(trackState.GetDirection().GetX(), trackState.GetDirection().GetY(), trackState.GetDirection().GetZ()));
        // Set flag NoPoint if point has bogus coordinates, otherwise use clean flag set
        if (std::fabs(trackState.GetPosition().GetX()-util::kBogusF)<std::numeric_limits<float>::epsilon() &&
            std::fabs(trackState.GetPosition().GetY()-util::kBogusF)<std::numeric_limits<float>::epsilon() &&
            std::fabs(trackState.GetPosition().GetZ()-util::kBogusF)<std::numeric_limits<float>::epsilon())
	{
            flags.emplace_back(recob::TrajectoryPointFlags(recob::TrajectoryPointFlags::InvalidHitIndex, recob::TrajectoryPointFlagTraits::NoPoint));
	} else {
            flags.emplace_back(recob::TrajectoryPointFlags());
	}
    }

    // note from gc: eventually we should produce a TrackTrajectory, not a Track with empty covariance matrix and bogus chi2, etc.
    return recob::Track(recob::TrackTrajectory(std::move(xyz), std::move(pxpypz), std::move(flags), false),
			util::kBogusI, util::kBogusF, util::kBogusI, recob::tracking::SMatrixSym55(), recob::tracking::SMatrixSym55(), id);
}

} // namespace lar_pandora<|MERGE_RESOLUTION|>--- conflicted
+++ resolved
@@ -91,12 +91,10 @@
     produces< std::vector<recob::Track> >();
     produces< art::Assns<recob::PFParticle, recob::Track> >();
     produces< art::Assns<recob::Track, recob::Hit> >();
-<<<<<<< HEAD
+    produces< art::Assns<recob::Track, recob::Hit, recob::TrackHitMeta> >();
 
     if (m_minTrajectoryPoints<2) throw cet::exception("LArPandoraTrackCreation") << "MinTrajectoryPoints should not be smaller than 2!";
-=======
-    produces< art::Assns<recob::Track, recob::Hit, recob::TrackHitMeta> >();
->>>>>>> 6158a890
+
 }
 
 //------------------------------------------------------------------------------------------------------------------------------------------
