--- conflicted
+++ resolved
@@ -38,12 +38,8 @@
 namespace lar_pandora {
 
   void
-<<<<<<< HEAD
   LArPandoraInput::CreatePandoraHits2D(const art::Event& e,
                                        const Settings& settings,
-=======
-  LArPandoraInput::CreatePandoraHits2D(const Settings& settings,
->>>>>>> 780deaa3
                                        const LArDriftVolumeMap& driftVolumeMap,
                                        const HitVector& hitVector,
                                        IdToHitMap& idToHitMap)
@@ -80,21 +76,12 @@
       const double hit_TimeEnd(hit->PeakTimePlusRMS());
 
       // Get hit X coordinate and, if using a single global drift volume, remove any out-of-time hits here
-<<<<<<< HEAD
       const double xpos_cm(
         detProp.ConvertTicksToX(hit_Time, hit_WireID.Plane, hit_WireID.TPC, hit_WireID.Cryostat));
       const double dxpos_cm(
         std::fabs(detProp.ConvertTicksToX(
                     hit_TimeEnd, hit_WireID.Plane, hit_WireID.TPC, hit_WireID.Cryostat) -
                   detProp.ConvertTicksToX(
-=======
-      const double xpos_cm(theDetector->ConvertTicksToX(
-        hit_Time, hit_WireID.Plane, hit_WireID.TPC, hit_WireID.Cryostat));
-      const double dxpos_cm(
-        std::fabs(theDetector->ConvertTicksToX(
-                    hit_TimeEnd, hit_WireID.Plane, hit_WireID.TPC, hit_WireID.Cryostat) -
-                  theDetector->ConvertTicksToX(
->>>>>>> 780deaa3
                     hit_TimeStart, hit_WireID.Plane, hit_WireID.TPC, hit_WireID.Cryostat)));
 
       // Get hit Y and Z coordinates, based on central position of wire
@@ -109,11 +96,7 @@
 
       // Get other hit properties here
       const double wire_pitch_cm(theGeometry->WirePitch(hit_View)); // cm
-<<<<<<< HEAD
       const double mips(LArPandoraInput::GetMips(detProp, settings, hit_Charge, hit_View));
-=======
-      const double mips(LArPandoraInput::GetMips(settings, hit_Charge, hit_View));
->>>>>>> 780deaa3
 
       // Create Pandora CaloHit
       lar_content::LArCaloHitParameters caloHitParameters;
@@ -153,7 +136,6 @@
           const double wpos_cm(
             pPandora->GetPlugins()->GetLArTransformationPlugin()->YZtoW(y0_cm, z0_cm));
           caloHitParameters.m_positionVector = pandora::CartesianVector(xpos_cm, 0., wpos_cm);
-<<<<<<< HEAD
         }
         else if (pandora_View == geo::kU) {
           caloHitParameters.m_hitType = pandora::TPC_VIEW_U;
@@ -167,21 +149,6 @@
             pPandora->GetPlugins()->GetLArTransformationPlugin()->YZtoV(y0_cm, z0_cm));
           caloHitParameters.m_positionVector = pandora::CartesianVector(xpos_cm, 0., vpos_cm);
         }
-=======
-        }
-        else if (pandora_View == geo::kU) {
-          caloHitParameters.m_hitType = pandora::TPC_VIEW_U;
-          const double upos_cm(
-            pPandora->GetPlugins()->GetLArTransformationPlugin()->YZtoU(y0_cm, z0_cm));
-          caloHitParameters.m_positionVector = pandora::CartesianVector(xpos_cm, 0., upos_cm);
-        }
-        else if (pandora_View == geo::kV) {
-          caloHitParameters.m_hitType = pandora::TPC_VIEW_V;
-          const double vpos_cm(
-            pPandora->GetPlugins()->GetLArTransformationPlugin()->YZtoV(y0_cm, z0_cm));
-          caloHitParameters.m_positionVector = pandora::CartesianVector(xpos_cm, 0., vpos_cm);
-        }
->>>>>>> 780deaa3
         else {
           throw cet::exception("LArPandora")
             << "CreatePandoraHits2D - this wire view not recognised (View=" << hit_View << ") ";
@@ -215,18 +182,6 @@
                                      << std::endl;
         continue;
       }
-<<<<<<< HEAD
-    }
-  }
-
-  //------------------------------------------------------------------------------------------------------------------------------------------
-
-  void
-  LArPandoraInput::CreatePandoraLArTPCs(const Settings& settings,
-                                        const LArDriftVolumeList& driftVolumeList)
-  {
-    mf::LogDebug("LArPandora") << " *** LArPandoraInput::CreatePandoraLArTPCs(...) *** "
-=======
     }
   }
 
@@ -298,7 +253,6 @@
     const bool isDualPhase(theGeometry->MaxPlanes() == 2);
 
     mf::LogDebug("LArPandora") << " *** LArPandoraInput::CreatePandoraDetectorGaps(...) *** "
->>>>>>> 780deaa3
                                << std::endl;
 
     if (!settings.m_pPrimaryPandora)
@@ -307,32 +261,6 @@
 
     const pandora::Pandora* pPandora(settings.m_pPrimaryPandora);
 
-<<<<<<< HEAD
-    for (const LArDriftVolume& driftVolume : driftVolumeList) {
-      PandoraApi::Geometry::LArTPC::Parameters parameters;
-
-      try {
-        parameters.m_larTPCVolumeId = driftVolume.GetVolumeID();
-        parameters.m_centerX = driftVolume.GetCenterX();
-        parameters.m_centerY = driftVolume.GetCenterY();
-        parameters.m_centerZ = driftVolume.GetCenterZ();
-        parameters.m_widthX = driftVolume.GetWidthX();
-        parameters.m_widthY = driftVolume.GetWidthY();
-        parameters.m_widthZ = driftVolume.GetWidthZ();
-        parameters.m_wirePitchU = driftVolume.GetWirePitchU();
-        parameters.m_wirePitchV = driftVolume.GetWirePitchV();
-        parameters.m_wirePitchW = driftVolume.GetWirePitchW();
-        parameters.m_wireAngleU = driftVolume.GetWireAngleU();
-        parameters.m_wireAngleV = driftVolume.GetWireAngleV();
-        parameters.m_wireAngleW = driftVolume.GetWireAngleW();
-        parameters.m_sigmaUVW = driftVolume.GetSigmaUVZ();
-        parameters.m_isDriftInPositiveX = driftVolume.IsPositiveDrift();
-      }
-      catch (const pandora::StatusCodeException&) {
-        mf::LogWarning("LArPandora") << "CreatePandoraLArTPCs - invalid tpc parameter provided, "
-                                        "all assigned values must be finite, tpc omitted "
-                                     << std::endl;
-=======
     for (const LArDetectorGap& gap : listOfGaps) {
       PandoraApi::Geometry::LineGap::Parameters parameters;
 
@@ -382,71 +310,6 @@
           << "CreatePandoraDetectorGaps - invalid line gap parameter provided, all assigned values "
              "must be finite, line gap omitted "
           << std::endl;
->>>>>>> 780deaa3
-        continue;
-      }
-
-      try {
-        PANDORA_THROW_RESULT_IF(pandora::STATUS_CODE_SUCCESS,
-                                !=,
-<<<<<<< HEAD
-                                PandoraApi::Geometry::LArTPC::Create(*pPandora, parameters));
-      }
-      catch (const pandora::StatusCodeException&) {
-        mf::LogWarning("LArPandora") << "CreatePandoraLArTPCs - unable to create tpc, insufficient "
-                                        "or invalid information supplied "
-=======
-                                PandoraApi::Geometry::LineGap::Create(*pPandora, parameters));
-      }
-      catch (const pandora::StatusCodeException&) {
-        mf::LogWarning("LArPandora") << "CreatePandoraDetectorGaps - unable to create line gap, "
-                                        "insufficient or invalid information supplied "
->>>>>>> 780deaa3
-                                     << std::endl;
-        continue;
-      }
-    }
-  }
-
-  //------------------------------------------------------------------------------------------------------------------------------------------
-
-  void
-<<<<<<< HEAD
-  LArPandoraInput::CreatePandoraDetectorGaps(const Settings& settings,
-                                             const LArDriftVolumeList& driftVolumeList,
-                                             const LArDetectorGapList& listOfGaps)
-  {
-    mf::LogDebug("LArPandora") << " *** LArPandoraInput::CreatePandoraDetectorGaps(...) *** "
-=======
-  LArPandoraInput::CreatePandoraReadoutGaps(const Settings& settings,
-                                            const LArDriftVolumeMap& driftVolumeMap)
-  {
-    mf::LogDebug("LArPandora") << " *** LArPandoraInput::CreatePandoraReadoutGaps(...) *** "
->>>>>>> 780deaa3
-                               << std::endl;
-
-    if (!settings.m_pPrimaryPandora)
-      throw cet::exception("LArPandora")
-<<<<<<< HEAD
-        << "CreatePandoraDetectorGaps - primary Pandora instance does not exist ";
-
-    const pandora::Pandora* pPandora(settings.m_pPrimaryPandora);
-
-    for (const LArDetectorGap& gap : listOfGaps) {
-      PandoraApi::Geometry::LineGap::Parameters parameters;
-
-      try {
-        parameters.m_lineGapType = pandora::TPC_DRIFT_GAP;
-        parameters.m_lineStartX = gap.GetX1();
-        parameters.m_lineEndX = gap.GetX2();
-        parameters.m_lineStartZ = -std::numeric_limits<float>::max();
-        parameters.m_lineEndZ = std::numeric_limits<float>::max();
-      }
-      catch (const pandora::StatusCodeException&) {
-        mf::LogWarning("LArPandora")
-          << "CreatePandoraDetectorGaps - invalid line gap parameter provided, all assigned values "
-             "must be finite, line gap omitted "
-          << std::endl;
         continue;
       }
 
@@ -483,34 +346,6 @@
     const lariov::ChannelStatusProvider& channelStatus(
       art::ServiceHandle<lariov::ChannelStatusService const>()->GetProvider());
 
-    for (unsigned int icstat = 0; icstat < theGeometry->Ncryostats(); ++icstat) {
-      for (unsigned int itpc = 0; itpc < theGeometry->NTPC(icstat); ++itpc) {
-        const geo::TPCGeo& TPC(theGeometry->TPC(itpc));
-
-        for (unsigned int iplane = 0; iplane < TPC.Nplanes(); ++iplane) {
-          const geo::PlaneGeo& plane(TPC.Plane(iplane));
-          const float halfWirePitch(0.5f * theGeometry->WirePitch(plane.View()));
-          const unsigned int nWires(theGeometry->Nwires(geo::PlaneID(icstat, itpc, plane.View())));
-
-          int firstBadWire(-1), lastBadWire(-1);
-
-          for (unsigned int iwire = 0; iwire < nWires; ++iwire) {
-            const raw::ChannelID_t channel(
-              theGeometry->PlaneWireToChannel(plane.View(), iwire, itpc, icstat));
-            const bool isBadChannel(channelStatus.IsBad(channel));
-            const bool isLastWire(nWires == (iwire + 1));
-
-            if (isBadChannel && (firstBadWire < 0)) firstBadWire = iwire;
-
-=======
-        << "CreatePandoraReadoutGaps - primary Pandora instance does not exist ";
-
-    const pandora::Pandora* pPandora(settings.m_pPrimaryPandora);
-
-    art::ServiceHandle<geo::Geometry const> theGeometry;
-    const lariov::ChannelStatusProvider& channelStatus(
-      art::ServiceHandle<lariov::ChannelStatusService const>()->GetProvider());
-
     const bool isDualPhase(theGeometry->MaxPlanes() == 2);
 
     for (unsigned int icstat = 0; icstat < theGeometry->Ncryostats(); ++icstat) {
@@ -532,13 +367,11 @@
 
             if (isBadChannel && (firstBadWire < 0)) firstBadWire = iwire;
 
->>>>>>> 780deaa3
             if (isBadChannel || isLastWire) lastBadWire = iwire;
 
             if (isBadChannel && !isLastWire) continue;
 
             if ((firstBadWire < 0) || (lastBadWire < 0)) continue;
-<<<<<<< HEAD
 
             double firstXYZ[3], lastXYZ[3];
             theGeometry->Cryostat(icstat)
@@ -572,144 +405,6 @@
                   volumeIter->second.GetCenterX() + 0.5f * volumeIter->second.GetWidthX();
               }
 
-              const geo::View_t iview = (geo::View_t)iplane;
-              const geo::View_t pandoraView(LArPandoraGeometry::GetGlobalView(icstat, itpc, iview));
-
-              if (pandoraView == geo::kW || pandoraView == geo::kY) {
-                const float firstW(firstXYZ[2]);
-                const float lastW(lastXYZ[2]);
-
-                parameters.m_lineGapType = pandora::TPC_WIRE_GAP_VIEW_W;
-                parameters.m_lineStartZ = std::min(firstW, lastW) - halfWirePitch;
-                parameters.m_lineEndZ = std::max(firstW, lastW) + halfWirePitch;
-              }
-              else if (pandoraView == geo::kU) {
-                const float firstU(pPandora->GetPlugins()->GetLArTransformationPlugin()->YZtoU(
-                  firstXYZ[1], firstXYZ[2]));
-                const float lastU(pPandora->GetPlugins()->GetLArTransformationPlugin()->YZtoU(
-                  lastXYZ[1], lastXYZ[2]));
-
-                parameters.m_lineGapType = pandora::TPC_WIRE_GAP_VIEW_U;
-                parameters.m_lineStartZ = std::min(firstU, lastU) - halfWirePitch;
-                parameters.m_lineEndZ = std::max(firstU, lastU) + halfWirePitch;
-              }
-              else if (pandoraView == geo::kV) {
-                const float firstV(pPandora->GetPlugins()->GetLArTransformationPlugin()->YZtoV(
-                  firstXYZ[1], firstXYZ[2]));
-                const float lastV(pPandora->GetPlugins()->GetLArTransformationPlugin()->YZtoV(
-                  lastXYZ[1], lastXYZ[2]));
-
-                parameters.m_lineGapType = pandora::TPC_WIRE_GAP_VIEW_V;
-                parameters.m_lineStartZ = std::min(firstV, lastV) - halfWirePitch;
-                parameters.m_lineEndZ = std::max(firstV, lastV) + halfWirePitch;
-              }
-            }
-            catch (const pandora::StatusCodeException&) {
-              mf::LogWarning("LArPandora")
-                << "CreatePandoraReadoutGaps - invalid line gap parameter provided, all assigned "
-                   "values must be finite, line gap omitted "
-                << std::endl;
-              continue;
-            }
-
-            try {
-              PANDORA_THROW_RESULT_IF(pandora::STATUS_CODE_SUCCESS,
-                                      !=,
-                                      PandoraApi::Geometry::LineGap::Create(*pPandora, parameters));
-            }
-            catch (const pandora::StatusCodeException&) {
-              mf::LogWarning("LArPandora") << "CreatePandoraReadoutGaps - unable to create line "
-                                              "gap, insufficient or invalid information supplied "
-                                           << std::endl;
-              continue;
-            }
-          }
-        }
-      }
-    }
-  }
-
-  //------------------------------------------------------------------------------------------------------------------------------------------
-
-  void
-  LArPandoraInput::CreatePandoraMCParticles(const Settings& settings,
-                                            const MCTruthToMCParticles& truthToParticleMap,
-                                            const MCParticlesToMCTruth& particleToTruthMap,
-                                            const RawMCParticleVector& generatorMCParticleVector)
-  {
-    mf::LogDebug("LArPandora") << " *** LArPandoraInput::CreatePandoraMCParticles(...) *** "
-                               << std::endl;
-    art::ServiceHandle<cheat::ParticleInventoryService const> particleInventoryService;
-
-    if (!settings.m_pPrimaryPandora)
-      throw cet::exception("LArPandora")
-        << "CreatePandoraMCParticles - primary Pandora instance does not exist ";
-
-    const pandora::Pandora* pPandora(settings.m_pPrimaryPandora);
-=======
-
-            double firstXYZ[3], lastXYZ[3];
-            theGeometry->Cryostat(icstat)
-              .TPC(itpc)
-              .Plane(iplane)
-              .Wire(firstBadWire)
-              .GetCenter(firstXYZ);
-            theGeometry->Cryostat(icstat)
-              .TPC(itpc)
-              .Plane(iplane)
-              .Wire(lastBadWire)
-              .GetCenter(lastXYZ);
-
-            firstBadWire = -1;
-            lastBadWire = -1;
->>>>>>> 780deaa3
-
-            PandoraApi::Geometry::LineGap::Parameters parameters;
-
-<<<<<<< HEAD
-    for (MCParticlesToMCTruth::const_iterator iter = particleToTruthMap.begin(),
-                                              iterEnd = particleToTruthMap.end();
-         iter != iterEnd;
-         ++iter) {
-      const art::Ptr<simb::MCParticle> particle = iter->first;
-      particleMap[particle->TrackId()] = particle;
-    }
-=======
-            try {
-              parameters.m_lineStartX = -std::numeric_limits<float>::max();
-              parameters.m_lineEndX = std::numeric_limits<float>::max();
->>>>>>> 780deaa3
-
-              const unsigned int volumeId(
-                LArPandoraGeometry::GetVolumeID(driftVolumeMap, icstat, itpc));
-              LArDriftVolumeMap::const_iterator volumeIter(driftVolumeMap.find(volumeId));
-
-              if (driftVolumeMap.end() != volumeIter) {
-                parameters.m_lineStartX =
-                  volumeIter->second.GetCenterX() - 0.5f * volumeIter->second.GetWidthX();
-                parameters.m_lineEndX =
-                  volumeIter->second.GetCenterX() + 0.5f * volumeIter->second.GetWidthX();
-              }
-
-<<<<<<< HEAD
-    for (MCTruthToMCParticles::const_iterator iter1 = truthToParticleMap.begin(),
-                                              iterEnd1 = truthToParticleMap.end();
-         iter1 != iterEnd1;
-         ++iter1) {
-      const art::Ptr<simb::MCTruth> truth = iter1->first;
-
-      if (truth->NeutrinoSet()) {
-        const simb::MCNeutrino neutrino(truth->GetNeutrino());
-        ++neutrinoCounter;
-
-        if (neutrinoCounter >= settings.m_uidOffset)
-          throw cet::exception("LArPandora")
-            << "CreatePandoraMCParticles - detected an excessive number of mc neutrinos ("
-            << neutrinoCounter << ")";
-
-        const int neutrinoID(neutrinoCounter + 9 * settings.m_uidOffset);
-
-=======
               const geo::View_t iview = plane.View();
               const geo::View_t pandoraView(LArPandoraGeometry::GetGlobalView(icstat, itpc, iview));
 
@@ -838,7 +533,6 @@
 
         const int neutrinoID(neutrinoCounter + 9 * settings.m_uidOffset);
 
->>>>>>> 780deaa3
         // Create Pandora 3D MC Particle
         lar_content::LArMCParticleParameters mcParticleParameters;
 
@@ -1183,13 +877,9 @@
   //------------------------------------------------------------------------------------------------------------------------------------------
 
   float
-<<<<<<< HEAD
   LArPandoraInput::GetTrueX0(const art::Event& e,
                              const art::Ptr<simb::MCParticle>& particle,
                              const int nt)
-=======
-  LArPandoraInput::GetTrueX0(const art::Ptr<simb::MCParticle>& particle, const int nt)
->>>>>>> 780deaa3
   {
     art::ServiceHandle<geo::Geometry const> theGeometry;
     auto const clock_data = art::ServiceHandle<detinfo::DetectorClocksService const>()->DataFor(e);
@@ -1202,32 +892,19 @@
     theGeometry->PositionToTPC(pos, which_tpc, which_cstat);
 
     const float vtxT(particle->T(nt));
-<<<<<<< HEAD
     const float vtxTDC(clock_data.TPCG4Time2Tick(vtxT));
     const float vtxTDC0(trigger_offset(clock_data));
 
     const geo::TPCGeo& theTpc = theGeometry->Cryostat(which_cstat).TPC(which_tpc);
     const float driftDir((theTpc.DriftDirection() == geo::kNegX) ? +1.0 : -1.0);
     return (driftDir * (vtxTDC - vtxTDC0) * det_prop.GetXTicksCoefficient());
-=======
-    const float vtxTDC(theTime->TPCG4Time2Tick(vtxT));
-    const float vtxTDC0(theDetector->TriggerOffset());
-
-    const geo::TPCGeo& theTpc = theGeometry->Cryostat(which_cstat).TPC(which_tpc);
-    const float driftDir((theTpc.DriftDirection() == geo::kNegX) ? +1.0 : -1.0);
-    return (driftDir * (vtxTDC - vtxTDC0) * theDetector->GetXTicksCoefficient());
->>>>>>> 780deaa3
   }
 
   //------------------------------------------------------------------------------------------------------------------------------------------
 
   double
-<<<<<<< HEAD
   LArPandoraInput::GetMips(detinfo::DetectorPropertiesData const& detProp,
                            const Settings& settings,
-=======
-  LArPandoraInput::GetMips(const Settings& settings,
->>>>>>> 780deaa3
                            const double hit_Charge,
                            const geo::View_t hit_View)
   {
@@ -1236,15 +913,9 @@
     // TODO: Unite this procedure with other calorimetry procedures under development
     const double dQdX(hit_Charge / (theGeometry->WirePitch(hit_View))); // ADC/cm
     const double dQdX_e(dQdX /
-<<<<<<< HEAD
                         (detProp.ElectronsToADC() * settings.m_recombination_factor)); // e/cm
     const double dEdX(settings.m_useBirksCorrection ?
                         detProp.BirksCorrection(dQdX_e) :
-=======
-                        (theDetector->ElectronsToADC() * settings.m_recombination_factor)); // e/cm
-    const double dEdX(settings.m_useBirksCorrection ?
-                        theDetector->BirksCorrection(dQdX_e) :
->>>>>>> 780deaa3
                         dQdX_e * 1000. / util::kGeVToElectrons); // MeV/cm
     double mips(dEdX / settings.m_dEdX_mip);
 
