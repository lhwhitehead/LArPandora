/**
 *  @file   larpandora/LArPandoraInterface/LArPandoraOutput.cxx
 *
 *  @brief  Helper functions for processing outputs from pandora
 *
 */

#include "art/Framework/Core/EDProducer.h"
#include "cetlib_except/exception.h"
#include "messagefacility/MessageLogger/MessageLogger.h"

#include "lardata/Utilities/AssociationUtil.h"
<<<<<<< HEAD
#include "lardata/Utilities/GeometryUtilities.h"
=======
>>>>>>> 780deaa3
#include "larreco/ClusterFinder/ClusterCreator.h"
#include "larreco/RecoAlg/ClusterParamsImportWrapper.h"
#include "larreco/RecoAlg/ClusterRecoUtil/StandardClusterParamsAlg.h"

#include "lardataobj/AnalysisBase/T0.h"
#include "lardataobj/RecoBase/Hit.h"
#include "lardataobj/RecoBase/PFParticle.h"
#include "lardataobj/RecoBase/PFParticleMetadata.h"
#include "lardataobj/RecoBase/Slice.h"
#include "lardataobj/RecoBase/SpacePoint.h"
#include "lardataobj/RecoBase/Vertex.h"

#include "larcore/Geometry/Geometry.h"
#include "lardata/DetectorInfoServices/DetectorClocksService.h"
#include "lardata/DetectorInfoServices/DetectorPropertiesService.h"

#include "Api/PandoraApi.h"

#include "Objects/CaloHit.h"
#include "Objects/Cluster.h"
#include "Objects/ParticleFlowObject.h"
#include "Objects/Vertex.h"

#include "larpandoracontent/LArControlFlow/MultiPandoraApi.h"
#include "larpandoracontent/LArHelpers/LArClusterHelper.h"
#include "larpandoracontent/LArHelpers/LArPfoHelper.h"

#include "larpandora/LArPandoraInterface/LArPandoraOutput.h"

#include <algorithm>
#include <iostream>
#include <iterator>
#include <limits>

namespace lar_pandora {

  void
  LArPandoraOutput::ProduceArtOutput(const Settings& settings,
                                     const IdToHitMap& idToHitMap,
                                     art::Event& evt)
  {
    settings.Validate();
    const std::string instanceLabel(
      settings.m_shouldProduceAllOutcomes ? settings.m_allOutcomesInstanceLabel : "");
    const std::string testBeamInteractionVertexInstanceLabel(
      instanceLabel + settings.m_testBeamInteractionVerticesInstanceLabel);

    // Set up mandatory output collections
    PFParticleCollection outputParticles(new std::vector<recob::PFParticle>);
    VertexCollection outputVertices(new std::vector<recob::Vertex>);
    ClusterCollection outputClusters(new std::vector<recob::Cluster>);
    SpacePointCollection outputSpacePoints(new std::vector<recob::SpacePoint>);
    PFParticleMetadataCollection outputParticleMetadata(
      new std::vector<larpandoraobj::PFParticleMetadata>);

    // Set up optional output collections
    VertexCollection outputTestBeamInteractionVertices(
      settings.m_shouldProduceTestBeamInteractionVertices ? new std::vector<recob::Vertex> :
                                                            nullptr);
    T0Collection outputT0s(settings.m_shouldRunStitching ? new std::vector<anab::T0> : nullptr);
    SliceCollection outputSlices(settings.m_shouldProduceSlices ? new std::vector<recob::Slice> :
                                                                  nullptr);

    // Set up mandatory output associations
    PFParticleToMetadataCollection outputParticlesToMetadata(
      new art::Assns<recob::PFParticle, larpandoraobj::PFParticleMetadata>);
    PFParticleToSpacePointCollection outputParticlesToSpacePoints(
      new art::Assns<recob::PFParticle, recob::SpacePoint>);
    PFParticleToClusterCollection outputParticlesToClusters(
      new art::Assns<recob::PFParticle, recob::Cluster>);
    PFParticleToVertexCollection outputParticlesToVertices(
      new art::Assns<recob::PFParticle, recob::Vertex>);
    ClusterToHitCollection outputClustersToHits(new art::Assns<recob::Cluster, recob::Hit>);
    SpacePointToHitCollection outputSpacePointsToHits(
      new art::Assns<recob::SpacePoint, recob::Hit>);
    SliceToHitCollection outputSlicesToHits(new art::Assns<recob::Slice, recob::Hit>);

    // Set up optional output associations
    PFParticleToVertexCollection outputParticlesToTestBeamInteractionVertices(
      settings.m_shouldProduceTestBeamInteractionVertices ?
        new art::Assns<recob::PFParticle, recob::Vertex> :
        nullptr);
    PFParticleToT0Collection outputParticlesToT0s(
      settings.m_shouldRunStitching ? new art::Assns<recob::PFParticle, anab::T0> : nullptr);
    PFParticleToSliceCollection outputParticlesToSlices(
      settings.m_shouldProduceSlices ? new art::Assns<recob::PFParticle, recob::Slice> : nullptr);

    // Collect immutable lists of pandora collections that we should convert to ART format
    const pandora::PfoVector pfoVector(
      settings.m_shouldProduceAllOutcomes ?
        LArPandoraOutput::CollectAllPfoOutcomes(settings.m_pPrimaryPandora) :
        LArPandoraOutput::CollectPfos(settings.m_pPrimaryPandora));

    IdToIdVectorMap pfoToVerticesMap, pfoToTestBeamInteractionVerticesMap;
    const pandora::VertexVector vertexVector(LArPandoraOutput::CollectVertices(
      pfoVector, pfoToVerticesMap, lar_content::LArPfoHelper::GetVertex));
    const pandora::VertexVector testBeamInteractionVertexVector(
      settings.m_shouldProduceTestBeamInteractionVertices ?
        LArPandoraOutput::CollectVertices(pfoVector,
                                          pfoToTestBeamInteractionVerticesMap,
                                          lar_content::LArPfoHelper::GetTestBeamInteractionVertex) :
        pandora::VertexVector());

    IdToIdVectorMap pfoToClustersMap;
    const pandora::ClusterList clusterList(
      LArPandoraOutput::CollectClusters(pfoVector, pfoToClustersMap));

    IdToIdVectorMap pfoToThreeDHitsMap;
    const pandora::CaloHitList threeDHitList(
      LArPandoraOutput::Collect3DHits(pfoVector, pfoToThreeDHitsMap));

    // Get mapping from pandora hits to art hits
    CaloHitToArtHitMap pandoraHitToArtHitMap;
    LArPandoraOutput::GetPandoraToArtHitMap(
      clusterList, threeDHitList, idToHitMap, pandoraHitToArtHitMap);

    // Build the ART outputs from the pandora objects
    LArPandoraOutput::BuildVertices(vertexVector, outputVertices);

    if (settings.m_shouldProduceTestBeamInteractionVertices)
      LArPandoraOutput::BuildVertices(testBeamInteractionVertexVector,
                                      outputTestBeamInteractionVertices);

    LArPandoraOutput::BuildSpacePoints(evt,
<<<<<<< HEAD
=======
                                       settings.m_pProducer,
>>>>>>> 780deaa3
                                       instanceLabel,
                                       threeDHitList,
                                       pandoraHitToArtHitMap,
                                       outputSpacePoints,
                                       outputSpacePointsToHits);

    IdToIdVectorMap pfoToArtClustersMap;
    LArPandoraOutput::BuildClusters(evt,
<<<<<<< HEAD
=======
                                    settings.m_pProducer,
>>>>>>> 780deaa3
                                    instanceLabel,
                                    clusterList,
                                    pandoraHitToArtHitMap,
                                    pfoToClustersMap,
                                    outputClusters,
                                    outputClustersToHits,
                                    pfoToArtClustersMap);

    LArPandoraOutput::BuildPFParticles(evt,
<<<<<<< HEAD
=======
                                       settings.m_pProducer,
>>>>>>> 780deaa3
                                       instanceLabel,
                                       pfoVector,
                                       pfoToVerticesMap,
                                       pfoToThreeDHitsMap,
                                       pfoToArtClustersMap,
                                       outputParticles,
                                       outputParticlesToVertices,
                                       outputParticlesToSpacePoints,
                                       outputParticlesToClusters);

<<<<<<< HEAD
    LArPandoraOutput::BuildParticleMetadata(
      evt, instanceLabel, pfoVector, outputParticleMetadata, outputParticlesToMetadata);
=======
    LArPandoraOutput::BuildParticleMetadata(evt,
                                            settings.m_pProducer,
                                            instanceLabel,
                                            pfoVector,
                                            outputParticleMetadata,
                                            outputParticlesToMetadata);
>>>>>>> 780deaa3

    if (settings.m_shouldProduceSlices)
      LArPandoraOutput::BuildSlices(settings,
                                    settings.m_pPrimaryPandora,
                                    evt,
<<<<<<< HEAD
=======
                                    settings.m_pProducer,
>>>>>>> 780deaa3
                                    instanceLabel,
                                    pfoVector,
                                    idToHitMap,
                                    outputSlices,
                                    outputParticlesToSlices,
                                    outputSlicesToHits);

    if (settings.m_shouldRunStitching)
<<<<<<< HEAD
      LArPandoraOutput::BuildT0s(evt, instanceLabel, pfoVector, outputT0s, outputParticlesToT0s);

    if (settings.m_shouldProduceTestBeamInteractionVertices)
      LArPandoraOutput::AssociateAdditionalVertices(evt,
=======
      LArPandoraOutput::BuildT0s(
        evt, settings.m_pProducer, instanceLabel, pfoVector, outputT0s, outputParticlesToT0s);

    if (settings.m_shouldProduceTestBeamInteractionVertices)
      LArPandoraOutput::AssociateAdditionalVertices(evt,
                                                    settings.m_pProducer,
>>>>>>> 780deaa3
                                                    instanceLabel,
                                                    pfoVector,
                                                    pfoToTestBeamInteractionVerticesMap,
                                                    outputParticlesToTestBeamInteractionVertices);

    // Add the outputs to the event
    evt.put(std::move(outputParticles), instanceLabel);
    evt.put(std::move(outputSpacePoints), instanceLabel);
    evt.put(std::move(outputClusters), instanceLabel);
    evt.put(std::move(outputVertices), instanceLabel);
    evt.put(std::move(outputParticleMetadata), instanceLabel);

    evt.put(std::move(outputParticlesToMetadata), instanceLabel);
    evt.put(std::move(outputParticlesToSpacePoints), instanceLabel);
    evt.put(std::move(outputParticlesToClusters), instanceLabel);
    evt.put(std::move(outputParticlesToVertices), instanceLabel);
    evt.put(std::move(outputParticlesToSlices), instanceLabel);
    evt.put(std::move(outputSpacePointsToHits), instanceLabel);
    evt.put(std::move(outputClustersToHits), instanceLabel);

    if (settings.m_shouldProduceTestBeamInteractionVertices) {
      evt.put(std::move(outputTestBeamInteractionVertices), testBeamInteractionVertexInstanceLabel);
      evt.put(std::move(outputParticlesToTestBeamInteractionVertices),
              testBeamInteractionVertexInstanceLabel);
    }

    if (settings.m_shouldRunStitching) {
      evt.put(std::move(outputT0s), instanceLabel);
      evt.put(std::move(outputParticlesToT0s), instanceLabel);
    }

    if (settings.m_shouldProduceSlices) {
      evt.put(std::move(outputSlices), instanceLabel);
      evt.put(std::move(outputSlicesToHits), instanceLabel);
    }
  }

  //------------------------------------------------------------------------------------------------------------------------------------------

  bool
  LArPandoraOutput::GetPandoraInstance(const pandora::Pandora* const pPrimaryPandora,
                                       const std::string& name,
                                       const pandora::Pandora*& pPandoraInstance)
  {
    if (!pPrimaryPandora)
      throw cet::exception("LArPandora") << " LArPandoraOutput::GetPandoraInstance--- input "
                                            "primary pandora instance address is invalid ";

    if (pPandoraInstance)
      throw cet::exception("LArPandora") << " LArPandoraOutput::GetPandoraInstance--- the input "
                                            "pandora instance address is non-null ";

    for (const pandora::Pandora* const pPandora :
         MultiPandoraApi::GetDaughterPandoraInstanceList(pPrimaryPandora)) {
      if (pPandora->GetName() != name) continue;

      if (pPandoraInstance)
        throw cet::exception("LArPandora")
          << " LArPandoraOutput::GetPandoraInstance--- found multiple pandora instances with name: "
          << name;

      pPandoraInstance = pPandora;
    }

    return static_cast<bool>(pPandoraInstance);
  }

  //------------------------------------------------------------------------------------------------------------------------------------------

  void
  LArPandoraOutput::GetPandoraSlices(const pandora::Pandora* const pPrimaryPandora,
                                     pandora::PfoVector& slicePfos)
  {
    if (!slicePfos.empty())
      throw cet::exception("LArPandora")
        << " LArPandoraOutput::GetPandoraSlices--- Input slicePfo vector is not empty ";

    // Get the pandora slicing worker - if it exists
    const pandora::Pandora* pSlicingWorker(nullptr);
    if (!LArPandoraOutput::GetPandoraInstance(pPrimaryPandora, "SlicingWorker", pSlicingWorker))
      return;

    // Get the slice PFOs - one PFO per slice
    const pandora::PfoList* pSlicePfoList(nullptr);
    PANDORA_THROW_RESULT_IF(pandora::STATUS_CODE_SUCCESS,
                            !=,
                            PandoraApi::GetCurrentPfoList(*pSlicingWorker, pSlicePfoList));

    slicePfos.insert(slicePfos.end(), pSlicePfoList->begin(), pSlicePfoList->end());
  }

  //------------------------------------------------------------------------------------------------------------------------------------------

  pandora::PfoVector
  LArPandoraOutput::CollectAllPfoOutcomes(const pandora::Pandora* const pPrimaryPandora)
  {
    pandora::PfoList collectedPfos;

    // Get the list of slice pfos - one per slice
    pandora::PfoVector slicePfos;
    LArPandoraOutput::GetPandoraSlices(pPrimaryPandora, slicePfos);

    // Identify the pandora worker instances by their name
    const pandora::Pandora* pSliceNuWorker(nullptr);
    if (!LArPandoraOutput::GetPandoraInstance(pPrimaryPandora, "SliceNuWorker", pSliceNuWorker))
      throw cet::exception("LArPandora")
        << " LArPandoraOutput::CollectAllPfoOutcomes--- Can't find slice nu worker instance. ";

    const pandora::Pandora* pSliceCRWorker(nullptr);
    if (!LArPandoraOutput::GetPandoraInstance(pPrimaryPandora, "SliceCRWorker", pSliceCRWorker))
      throw cet::exception("LArPandora")
        << " LArPandoraOutput::CollectAllPfoOutcomes--- Can't find slice CR worker instance. ";

    // Collect slices under both reconstruction hypotheses
    for (unsigned int sliceIndex = 0; sliceIndex < slicePfos.size(); ++sliceIndex) {
      const pandora::PfoList* pNuPfoList(nullptr);
      if (pandora::STATUS_CODE_SUCCESS ==
          PandoraApi::GetPfoList(
            *pSliceNuWorker, "NeutrinoParticles3D" + std::to_string(sliceIndex), pNuPfoList))
        collectedPfos.insert(collectedPfos.end(), pNuPfoList->begin(), pNuPfoList->end());

      const pandora::PfoList* pCRPfoList(nullptr);
      if (pandora::STATUS_CODE_SUCCESS ==
          PandoraApi::GetPfoList(
            *pSliceCRWorker, "MuonParticles3D" + std::to_string(sliceIndex), pCRPfoList))
        collectedPfos.insert(collectedPfos.end(), pCRPfoList->begin(), pCRPfoList->end());
    }

    // Get the list of the parent pfos from the primary pandora instance
    const pandora::PfoList* pParentPfoList(nullptr);
    PANDORA_THROW_RESULT_IF(pandora::STATUS_CODE_SUCCESS,
                            !=,
                            PandoraApi::GetCurrentPfoList(*pPrimaryPandora, pParentPfoList));

    // Collect clear cosmic-rays
    for (const pandora::ParticleFlowObject* const pPfo : *pParentPfoList) {
      if (LArPandoraOutput::IsClearCosmic(pPfo)) collectedPfos.push_back(pPfo);
    }

    // Collect all pfos that are downstream of the parents we have collected
    pandora::PfoVector pfoVector;
    LArPandoraOutput::CollectPfos(collectedPfos, pfoVector);

    return pfoVector;
  }

  //------------------------------------------------------------------------------------------------------------------------------------------

  bool
  LArPandoraOutput::IsClearCosmic(const pandora::ParticleFlowObject* const pPfo)
  {
    const pandora::ParticleFlowObject* const pParent(lar_content::LArPfoHelper::GetParentPfo(pPfo));

    const auto& properties(pParent->GetPropertiesMap());
    const auto it(properties.find("IsClearCosmic"));

    if (it == properties.end()) return false;

    return static_cast<bool>(std::round(it->second));
  }

  //------------------------------------------------------------------------------------------------------------------------------------------

  bool
  LArPandoraOutput::IsFromSlice(const pandora::ParticleFlowObject* const pPfo)
  {
    const pandora::ParticleFlowObject* const pParent(lar_content::LArPfoHelper::GetParentPfo(pPfo));

    const auto& properties(pParent->GetPropertiesMap());
    return (properties.find("SliceIndex") != properties.end());
  }

  //------------------------------------------------------------------------------------------------------------------------------------------

  unsigned int
  LArPandoraOutput::GetSliceIndex(const pandora::ParticleFlowObject* const pPfo)
  {
    const pandora::ParticleFlowObject* const pParent(lar_content::LArPfoHelper::GetParentPfo(pPfo));

    const auto& properties(pParent->GetPropertiesMap());
    const auto it(properties.find("SliceIndex"));

    if (it == properties.end())
      throw cet::exception("LArPandora")
        << " LArPandoraOutput::GetSliceIndex--- Input PFO was not from a slice ";

    return static_cast<unsigned int>(std::round(it->second));
  }

  //------------------------------------------------------------------------------------------------------------------------------------------

  pandora::PfoVector
  LArPandoraOutput::CollectPfos(const pandora::Pandora* const pPrimaryPandora)
  {
    const pandora::PfoList* pParentPfoList(nullptr);
    PANDORA_THROW_RESULT_IF(pandora::STATUS_CODE_SUCCESS,
                            !=,
                            PandoraApi::GetCurrentPfoList(*pPrimaryPandora, pParentPfoList));

    pandora::PfoVector pfoVector;
    LArPandoraOutput::CollectPfos(*pParentPfoList, pfoVector);

    return pfoVector;
  }

  //------------------------------------------------------------------------------------------------------------------------------------------

  void
  LArPandoraOutput::CollectPfos(const pandora::PfoList& parentPfoList,
                                pandora::PfoVector& pfoVector)
  {
    if (!pfoVector.empty())
      throw cet::exception("LArPandora")
        << " LArPandoraOutput::CollectPfos--- trying to collect pfos into a non-empty list ";

    pandora::PfoList pfoList;
    lar_content::LArPfoHelper::GetAllConnectedPfos(parentPfoList, pfoList);

    pfoVector.insert(pfoVector.end(), pfoList.begin(), pfoList.end());
    std::sort(pfoVector.begin(), pfoVector.end(), lar_content::LArPfoHelper::SortByNHits);
  }

  //------------------------------------------------------------------------------------------------------------------------------------------

  pandora::VertexVector
  LArPandoraOutput::CollectVertices(
    const pandora::PfoVector& pfoVector,
    IdToIdVectorMap& pfoToVerticesMap,
    std::function<const pandora::Vertex* const(const pandora::ParticleFlowObject* const)> fCriteria)
  {
    pandora::VertexVector vertexVector;

    for (unsigned int pfoId = 0; pfoId < pfoVector.size(); ++pfoId) {
      const pandora::ParticleFlowObject* const pPfo(pfoVector.at(pfoId));

      if (pPfo->GetVertexList().empty()) continue;

      try {
        const pandora::Vertex* const pVertex(fCriteria(pPfo));

        // Get the vertex ID and add it to the vertex list if required
        const auto it(std::find(vertexVector.begin(), vertexVector.end(), pVertex));
        const bool isInList(it != vertexVector.end());
        const size_t vertexId(isInList ? std::distance(vertexVector.begin(), it) :
                                         vertexVector.size());

        if (!isInList) vertexVector.push_back(pVertex);

        if (!pfoToVerticesMap.insert(IdToIdVectorMap::value_type(pfoId, {vertexId})).second)
          throw cet::exception("LArPandora")
            << " LArPandoraOutput::CollectVertices --- repeated pfos in input list ";
      }
      catch (const pandora::StatusCodeException&) {
        continue;
      }
    }

    return vertexVector;
  }

  //------------------------------------------------------------------------------------------------------------------------------------------

  pandora::ClusterList
  LArPandoraOutput::CollectClusters(const pandora::PfoVector& pfoVector,
                                    IdToIdVectorMap& pfoToClustersMap)
  {
    pandora::ClusterList clusterList;

    for (unsigned int pfoId = 0; pfoId < pfoVector.size(); ++pfoId) {
      const pandora::ParticleFlowObject* const pPfo(pfoVector.at(pfoId));

      // Get the sorted list of clusters from the pfo
      pandora::ClusterList clusters;
      lar_content::LArPfoHelper::GetTwoDClusterList(pPfo, clusters);
      clusters.sort(lar_content::LArClusterHelper::SortByNHits);

      // Get incrementing id's for each cluster
      IdVector clusterIds(clusters.size());
      std::iota(clusterIds.begin(), clusterIds.end(), clusterList.size());

      clusterList.insert(clusterList.end(), clusters.begin(), clusters.end());

      if (!pfoToClustersMap.insert(IdToIdVectorMap::value_type(pfoId, clusterIds)).second)
        throw cet::exception("LArPandora")
          << " LArPandoraOutput::CollectClusters --- repeated pfos in input list ";
    }

    return clusterList;
  }

  //------------------------------------------------------------------------------------------------------------------------------------------

  pandora::CaloHitList
  LArPandoraOutput::Collect3DHits(const pandora::PfoVector& pfoVector,
                                  IdToIdVectorMap& pfoToThreeDHitsMap)
  {
    pandora::CaloHitList caloHitList;

    for (unsigned int pfoId = 0; pfoId < pfoVector.size(); ++pfoId) {
      const pandora::ParticleFlowObject* const pPfo(pfoVector.at(pfoId));

      if (!pfoToThreeDHitsMap.insert(IdToIdVectorMap::value_type(pfoId, {})).second)
        throw cet::exception("LArPandora")
          << " LArPandoraOutput::Collect3DHits --- repeated pfos in input list ";

      pandora::CaloHitVector sorted3DHits;
      LArPandoraOutput::Collect3DHits(pPfo, sorted3DHits);

      for (const pandora::CaloHit* const pCaloHit3D : sorted3DHits) {
        if (pandora::TPC_3D !=
            pCaloHit3D
              ->GetHitType()) // TODO decide if this is required, or should I just insert them?
          throw cet::exception("LArPandora")
            << " LArPandoraOutput::Collect3DHits --- found a 2D hit in a 3D cluster";

        pfoToThreeDHitsMap.at(pfoId).push_back(caloHitList.size());
        caloHitList.push_back(pCaloHit3D);
      }
    }

    return caloHitList;
  }

  //------------------------------------------------------------------------------------------------------------------------------------------

  void
  LArPandoraOutput::Collect3DHits(const pandora::ParticleFlowObject* const pPfo,
                                  pandora::CaloHitVector& caloHits)
  {
    // Get the sorted list of 3D hits associated with the pfo
    pandora::CaloHitList threeDHits;
    lar_content::LArPfoHelper::GetCaloHits(pPfo, pandora::TPC_3D, threeDHits);

    caloHits.insert(caloHits.end(), threeDHits.begin(), threeDHits.end());
    std::sort(caloHits.begin(), caloHits.end(), lar_content::LArClusterHelper::SortHitsByPosition);
  }

  //------------------------------------------------------------------------------------------------------------------------------------------

  void
  LArPandoraOutput::GetPandoraToArtHitMap(const pandora::ClusterList& clusterList,
                                          const pandora::CaloHitList& threeDHitList,
                                          const IdToHitMap& idToHitMap,
                                          CaloHitToArtHitMap& pandoraHitToArtHitMap)
  {
    // Collect 2D hits from clusters
    for (const pandora::Cluster* const pCluster : clusterList) {
      if (pandora::TPC_3D == lar_content::LArClusterHelper::GetClusterHitType(pCluster))
        throw cet::exception("LArPandora")
          << " LArPandoraOutput::GetPandoraToArtHitMap --- found a 3D input cluster ";

      pandora::CaloHitVector sortedHits;
      LArPandoraOutput::GetHitsInCluster(pCluster, sortedHits);

      for (const pandora::CaloHit* const pCaloHit : sortedHits) {
        if (!pandoraHitToArtHitMap
               .insert(CaloHitToArtHitMap::value_type(
                 pCaloHit, LArPandoraOutput::GetHit(idToHitMap, pCaloHit)))
               .second)
          throw cet::exception("LArPandora")
            << " LArPandoraOutput::GetPandoraToArtHitMap --- found repeated input hits ";
      }
    }

    for (const pandora::CaloHit* const pCaloHit : threeDHitList) {
      if (pCaloHit->GetHitType() != pandora::TPC_3D)
        throw cet::exception("LArPandora")
          << " LArPandoraOutput::GetPandoraToArtHitMap --- found a non-3D hit in the input list ";

      // ATTN get the 2D calo hit from the 3D calo hit then find the art hit!
      if (!pandoraHitToArtHitMap
             .insert(CaloHitToArtHitMap::value_type(
               pCaloHit,
               LArPandoraOutput::GetHit(
                 idToHitMap, static_cast<const pandora::CaloHit*>(pCaloHit->GetParentAddress()))))
             .second)
        throw cet::exception("LArPandora")
          << " LArPandoraOutput::GetPandoraToArtHitMap --- found repeated input hits ";
    }
  }

  //------------------------------------------------------------------------------------------------------------------------------------------

  art::Ptr<recob::Hit>
  LArPandoraOutput::GetHit(const IdToHitMap& idToHitMap, const pandora::CaloHit* const pCaloHit)
  {
    //  TODO make this less evil

    // ATTN The CaloHit can come from the primary pandora instance (depth = 0) or one of its daughers (depth = 1).
    //      Here we keep trying to access the ART hit increasing the depth step-by-step
    for (unsigned int depth = 0, maxDepth = 2; depth < maxDepth; ++depth) {
      // Navigate to the hit address in the pandora master instance (assuming the depth is correct)
      const pandora::CaloHit* pParentCaloHit = pCaloHit;
      for (unsigned int i = 0; i < depth; ++i)
        pParentCaloHit = static_cast<const pandora::CaloHit*>(pCaloHit->GetParentAddress());

      // Attempt to find the mapping from the "parent" calo hit to the ART hit
      const void* const pHitAddress(pParentCaloHit->GetParentAddress());
      const intptr_t hitID_temp((intptr_t)(pHitAddress));
      const int hitID((int)(hitID_temp));

      IdToHitMap::const_iterator artIter = idToHitMap.find(hitID);

      // If there is no such mapping from "parent" calo hit to the ART hit, then increase the depth and try again!
      if (idToHitMap.end() == artIter) continue;

      return artIter->second;
    }

    throw cet::exception("LArPandora")
      << " LArPandoraOutput::GetHit --- found a Pandora hit without a parent ART hit ";
  }

  //------------------------------------------------------------------------------------------------------------------------------------------

  void
  LArPandoraOutput::BuildVertices(const pandora::VertexVector& vertexVector,
                                  VertexCollection& outputVertices)
  {
    for (size_t vertexId = 0; vertexId < vertexVector.size(); ++vertexId)
      outputVertices->push_back(LArPandoraOutput::BuildVertex(vertexVector.at(vertexId), vertexId));
  }

  //------------------------------------------------------------------------------------------------------------------------------------------

  void
  LArPandoraOutput::BuildSpacePoints(const art::Event& event,
<<<<<<< HEAD
=======
                                     const art::EDProducer* const pProducer,
>>>>>>> 780deaa3
                                     const std::string& instanceLabel,
                                     const pandora::CaloHitList& threeDHitList,
                                     const CaloHitToArtHitMap& pandoraHitToArtHitMap,
                                     SpacePointCollection& outputSpacePoints,
                                     SpacePointToHitCollection& outputSpacePointsToHits)
  {
    pandora::CaloHitVector threeDHitVector;
    threeDHitVector.insert(threeDHitVector.end(), threeDHitList.begin(), threeDHitList.end());

    for (unsigned int hitId = 0; hitId < threeDHitVector.size(); hitId++) {
      const pandora::CaloHit* const pCaloHit(threeDHitVector.at(hitId));

      CaloHitToArtHitMap::const_iterator it(pandoraHitToArtHitMap.find(pCaloHit));
      if (it == pandoraHitToArtHitMap.end())
        throw cet::exception("LArPandora") << " LArPandoraOutput::BuildSpacePoints --- found a "
                                              "pandora hit without a corresponding art hit ";

      LArPandoraOutput::AddAssociation(
<<<<<<< HEAD
        event, instanceLabel, hitId, {it->second}, outputSpacePointsToHits);
=======
        event, pProducer, instanceLabel, hitId, {it->second}, outputSpacePointsToHits);
>>>>>>> 780deaa3
      outputSpacePoints->push_back(LArPandoraOutput::BuildSpacePoint(pCaloHit, hitId));
    }
  }

  //------------------------------------------------------------------------------------------------------------------------------------------

  void
  LArPandoraOutput::BuildClusters(const art::Event& event,
<<<<<<< HEAD
=======
                                  const art::EDProducer* const pProducer,
>>>>>>> 780deaa3
                                  const std::string& instanceLabel,
                                  const pandora::ClusterList& clusterList,
                                  const CaloHitToArtHitMap& pandoraHitToArtHitMap,
                                  const IdToIdVectorMap& pfoToClustersMap,
                                  ClusterCollection& outputClusters,
                                  ClusterToHitCollection& outputClustersToHits,
                                  IdToIdVectorMap& pfoToArtClustersMap)
  {
    cluster::StandardClusterParamsAlg clusterParamAlgo;

    art::ServiceHandle<geo::Geometry const> geom{};
    auto const clock_data =
      art::ServiceHandle<detinfo::DetectorClocksService const>()->DataFor(event);
    auto const det_prop =
      art::ServiceHandle<detinfo::DetectorPropertiesService const>()->DataFor(event, clock_data);
    util::GeometryUtilities const gser{*geom, clock_data, det_prop};

    // Produce the art clusters
    size_t nextClusterId(0);
    IdToIdVectorMap pandoraClusterToArtClustersMap;
    for (const pandora::Cluster* const pCluster : clusterList) {
      std::vector<HitVector> hitVectors;
      const std::vector<recob::Cluster> clusters(
<<<<<<< HEAD
        LArPandoraOutput::BuildClusters(gser,
                                        pCluster,
=======
        LArPandoraOutput::BuildClusters(pCluster,
>>>>>>> 780deaa3
                                        clusterList,
                                        pandoraHitToArtHitMap,
                                        pandoraClusterToArtClustersMap,
                                        hitVectors,
                                        nextClusterId,
                                        clusterParamAlgo));

      if (hitVectors.size() != clusters.size())
        throw cet::exception("LArPandora")
          << " LArPandoraOutput::BuildClusters --- invalid hit vectors for clusters produced ";

      for (unsigned int i = 0; i < clusters.size(); ++i) {
<<<<<<< HEAD
        LArPandoraOutput::AddAssociation(
          event, instanceLabel, nextClusterId - 1, hitVectors.at(i), outputClustersToHits);
=======
        LArPandoraOutput::AddAssociation(event,
                                         pProducer,
                                         instanceLabel,
                                         nextClusterId - 1,
                                         hitVectors.at(i),
                                         outputClustersToHits);
>>>>>>> 780deaa3
        outputClusters->push_back(clusters.at(i));
      }
    }

    // Get mapping from pfo id to art cluster id
    for (IdToIdVectorMap::const_iterator it = pfoToClustersMap.begin();
         it != pfoToClustersMap.end();
         ++it) {
      if (!pfoToArtClustersMap.insert(IdToIdVectorMap::value_type(it->first, {})).second)
        throw cet::exception("LArPandora")
          << " LArPandoraOutput::BuildClusters --- repeated pfo ids ";

      for (const size_t pandoraClusterId : it->second) {
        IdToIdVectorMap::const_iterator it2(pandoraClusterToArtClustersMap.find(pandoraClusterId));

        if (it2 == pandoraClusterToArtClustersMap.end())
          throw cet::exception("LArPandora") << " LArPandoraOutput::BuildClusters --- found a "
                                                "pandora cluster with no associated recob cluster ";

        for (const size_t recobClusterId : it2->second)
          pfoToArtClustersMap.at(it->first).push_back(recobClusterId);
      }
    }
  }

  //------------------------------------------------------------------------------------------------------------------------------------------

  void
  LArPandoraOutput::BuildPFParticles(const art::Event& event,
<<<<<<< HEAD
=======
                                     const art::EDProducer* const pProducer,
>>>>>>> 780deaa3
                                     const std::string& instanceLabel,
                                     const pandora::PfoVector& pfoVector,
                                     const IdToIdVectorMap& pfoToVerticesMap,
                                     const IdToIdVectorMap& pfoToThreeDHitsMap,
                                     const IdToIdVectorMap& pfoToArtClustersMap,
                                     PFParticleCollection& outputParticles,
                                     PFParticleToVertexCollection& outputParticlesToVertices,
                                     PFParticleToSpacePointCollection& outputParticlesToSpacePoints,
                                     PFParticleToClusterCollection& outputParticlesToClusters)
  {
    for (unsigned int pfoId = 0; pfoId < pfoVector.size(); ++pfoId) {
      const pandora::ParticleFlowObject* const pPfo(pfoVector.at(pfoId));

      outputParticles->push_back(LArPandoraOutput::BuildPFParticle(pPfo, pfoId, pfoVector));

      // Associations from PFParticle
      if (pfoToVerticesMap.find(pfoId) != pfoToVerticesMap.end())
        LArPandoraOutput::AddAssociation(
<<<<<<< HEAD
          event, instanceLabel, pfoId, pfoToVerticesMap, outputParticlesToVertices);

      if (pfoToThreeDHitsMap.find(pfoId) != pfoToThreeDHitsMap.end())
        LArPandoraOutput::AddAssociation(
          event, instanceLabel, pfoId, pfoToThreeDHitsMap, outputParticlesToSpacePoints);

      if (pfoToArtClustersMap.find(pfoId) != pfoToArtClustersMap.end())
        LArPandoraOutput::AddAssociation(
          event, instanceLabel, pfoId, pfoToArtClustersMap, outputParticlesToClusters);
=======
          event, pProducer, instanceLabel, pfoId, pfoToVerticesMap, outputParticlesToVertices);

      if (pfoToThreeDHitsMap.find(pfoId) != pfoToThreeDHitsMap.end())
        LArPandoraOutput::AddAssociation(
          event, pProducer, instanceLabel, pfoId, pfoToThreeDHitsMap, outputParticlesToSpacePoints);

      if (pfoToArtClustersMap.find(pfoId) != pfoToArtClustersMap.end())
        LArPandoraOutput::AddAssociation(
          event, pProducer, instanceLabel, pfoId, pfoToArtClustersMap, outputParticlesToClusters);
>>>>>>> 780deaa3
    }
  }

  //------------------------------------------------------------------------------------------------------------------------------------------

  void
  LArPandoraOutput::AssociateAdditionalVertices(
    const art::Event& event,
<<<<<<< HEAD
=======
    const art::EDProducer* const pProducer,
>>>>>>> 780deaa3
    const std::string& instanceLabel,
    const pandora::PfoVector& pfoVector,
    const IdToIdVectorMap& pfoToVerticesMap,
    PFParticleToVertexCollection& outputParticlesToVertices)
  {
    for (unsigned int pfoId = 0; pfoId < pfoVector.size(); ++pfoId) {
      if (pfoToVerticesMap.find(pfoId) != pfoToVerticesMap.end())
        LArPandoraOutput::AddAssociation(
<<<<<<< HEAD
          event, instanceLabel, pfoId, pfoToVerticesMap, outputParticlesToVertices);
=======
          event, pProducer, instanceLabel, pfoId, pfoToVerticesMap, outputParticlesToVertices);
>>>>>>> 780deaa3
    }
  }

  //------------------------------------------------------------------------------------------------------------------------------------------

  void
  LArPandoraOutput::BuildParticleMetadata(const art::Event& event,
<<<<<<< HEAD
=======
                                          const art::EDProducer* const pProducer,
>>>>>>> 780deaa3
                                          const std::string& instanceLabel,
                                          const pandora::PfoVector& pfoVector,
                                          PFParticleMetadataCollection& outputParticleMetadata,
                                          PFParticleToMetadataCollection& outputParticlesToMetadata)
  {
    for (unsigned int pfoId = 0; pfoId < pfoVector.size(); ++pfoId) {
      const pandora::ParticleFlowObject* const pPfo(pfoVector.at(pfoId));

<<<<<<< HEAD
      LArPandoraOutput::AddAssociation(
        event, instanceLabel, pfoId, outputParticleMetadata->size(), outputParticlesToMetadata);
=======
      LArPandoraOutput::AddAssociation(event,
                                       pProducer,
                                       instanceLabel,
                                       pfoId,
                                       outputParticleMetadata->size(),
                                       outputParticlesToMetadata);
>>>>>>> 780deaa3
      larpandoraobj::PFParticleMetadata pPFParticleMetadata(
        LArPandoraHelper::GetPFParticleMetadata(pPfo));
      outputParticleMetadata->push_back(pPFParticleMetadata);
    }
  }

  //------------------------------------------------------------------------------------------------------------------------------------------

  void
  LArPandoraOutput::BuildSlices(const Settings& settings,
                                const pandora::Pandora* const pPrimaryPandora,
                                const art::Event& event,
<<<<<<< HEAD
=======
                                const art::EDProducer* const pProducer,
>>>>>>> 780deaa3
                                const std::string& instanceLabel,
                                const pandora::PfoVector& pfoVector,
                                const IdToHitMap& idToHitMap,
                                SliceCollection& outputSlices,
                                PFParticleToSliceCollection& outputParticlesToSlices,
                                SliceToHitCollection& outputSlicesToHits)
  {
    // Check for the special case in which there are no slices, and only the neutrino reconstruction was used on all hits
    if (settings.m_isNeutrinoRecoOnlyNoSlicing) {
      LArPandoraOutput::CopyAllHitsToSingleSlice(settings,
                                                 event,
<<<<<<< HEAD
=======
                                                 pProducer,
>>>>>>> 780deaa3
                                                 instanceLabel,
                                                 pfoVector,
                                                 idToHitMap,
                                                 outputSlices,
                                                 outputParticlesToSlices,
                                                 outputSlicesToHits);
      return;
    }

    // Collect the slice pfos - one per slice (if there is no slicing instance, this vector will be empty)
    pandora::PfoVector slicePfos;
    LArPandoraOutput::GetPandoraSlices(pPrimaryPandora, slicePfos);

    // Make one slice per Pandora Slice pfo
    for (const pandora::ParticleFlowObject* const pSlicePfo : slicePfos)
      LArPandoraOutput::BuildSlice(
<<<<<<< HEAD
        pSlicePfo, event, instanceLabel, idToHitMap, outputSlices, outputSlicesToHits);
=======
        pSlicePfo, event, pProducer, instanceLabel, idToHitMap, outputSlices, outputSlicesToHits);
>>>>>>> 780deaa3

    // Make a slice for every remaining pfo hierarchy that wasn't already in a slice
    std::unordered_map<const pandora::ParticleFlowObject*, unsigned int> parentPfoToSliceIndexMap;
    for (unsigned int pfoId = 0; pfoId < pfoVector.size(); ++pfoId) {
      const pandora::ParticleFlowObject* const pPfo(pfoVector.at(pfoId));

      // If this PFO is the parent of a hierarchy we have yet to use, then add a new slice
      if (LArPandoraOutput::IsFromSlice(pPfo)) continue;

      if (lar_content::LArPfoHelper::GetParentPfo(pPfo) != pPfo) continue;

      if (!parentPfoToSliceIndexMap
             .emplace(pPfo,
<<<<<<< HEAD
                      LArPandoraOutput::BuildSlice(
                        pPfo, event, instanceLabel, idToHitMap, outputSlices, outputSlicesToHits))
=======
                      LArPandoraOutput::BuildSlice(pPfo,
                                                   event,
                                                   pProducer,
                                                   instanceLabel,
                                                   idToHitMap,
                                                   outputSlices,
                                                   outputSlicesToHits))
>>>>>>> 780deaa3
             .second)
        throw cet::exception("LArPandora")
          << " LArPandoraOutput::BuildSlices --- found repeated primary particles ";
    }

    // Add the associations from PFOs to slices
    for (unsigned int pfoId = 0; pfoId < pfoVector.size(); ++pfoId) {
      const pandora::ParticleFlowObject* const pPfo(pfoVector.at(pfoId));

      // For PFOs that are from a Pandora slice, add the association and move on to the next PFO
      if (LArPandoraOutput::IsFromSlice(pPfo)) {
        LArPandoraOutput::AddAssociation(event,
<<<<<<< HEAD
=======
                                         pProducer,
>>>>>>> 780deaa3
                                         instanceLabel,
                                         pfoId,
                                         LArPandoraOutput::GetSliceIndex(pPfo),
                                         outputParticlesToSlices);
        continue;
      }

      // Get the parent of the particle
      const pandora::ParticleFlowObject* const pParent(
        lar_content::LArPfoHelper::GetParentPfo(pPfo));
      if (parentPfoToSliceIndexMap.find(pParent) == parentPfoToSliceIndexMap.end())
        throw cet::exception("LArPandora")
          << " LArPandoraOutput::BuildSlices --- found pfo without a parent in the input list ";

      // Add the association from the PFO to the slice
<<<<<<< HEAD
      LArPandoraOutput::AddAssociation(
        event, instanceLabel, pfoId, parentPfoToSliceIndexMap.at(pParent), outputParticlesToSlices);
=======
      LArPandoraOutput::AddAssociation(event,
                                       pProducer,
                                       instanceLabel,
                                       pfoId,
                                       parentPfoToSliceIndexMap.at(pParent),
                                       outputParticlesToSlices);
>>>>>>> 780deaa3
    }
  }

  //------------------------------------------------------------------------------------------------------------------------------------------

  unsigned int
  LArPandoraOutput::BuildDummySlice(SliceCollection& outputSlices)
  {
    // Make a slice with dummy properties
    const float bogusFloat(std::numeric_limits<float>::max());
    const recob::tracking::Point_t bogusPoint(bogusFloat, bogusFloat, bogusFloat);
    const recob::tracking::Vector_t bogusVector(bogusFloat, bogusFloat, bogusFloat);

    const unsigned int sliceIndex(outputSlices->size());
    outputSlices->emplace_back(
      sliceIndex, bogusPoint, bogusVector, bogusPoint, bogusPoint, bogusFloat, bogusFloat);

    return sliceIndex;
  }

  //------------------------------------------------------------------------------------------------------------------------------------------

  void
  LArPandoraOutput::CopyAllHitsToSingleSlice(const Settings& settings,
                                             const art::Event& event,
<<<<<<< HEAD
=======
                                             const art::EDProducer* const pProducer,
>>>>>>> 780deaa3
                                             const std::string& instanceLabel,
                                             const pandora::PfoVector& pfoVector,
                                             const IdToHitMap& idToHitMap,
                                             SliceCollection& outputSlices,
                                             PFParticleToSliceCollection& outputParticlesToSlices,
                                             SliceToHitCollection& outputSlicesToHits)
  {
    const unsigned int sliceIndex(LArPandoraOutput::BuildDummySlice(outputSlices));

    // Add all of the hits in the events to the slice
    HitVector hits;
    LArPandoraHelper::CollectHits(event, settings.m_hitfinderModuleLabel, hits);
<<<<<<< HEAD
    LArPandoraOutput::AddAssociation(event, instanceLabel, sliceIndex, hits, outputSlicesToHits);
=======
    LArPandoraOutput::AddAssociation(
      event, pProducer, instanceLabel, sliceIndex, hits, outputSlicesToHits);
>>>>>>> 780deaa3

    mf::LogDebug("LArPandora") << "Finding hits with label: " << settings.m_hitfinderModuleLabel
                               << std::endl;
    mf::LogDebug("LArPandora") << " - Found " << hits.size() << std::endl;
    mf::LogDebug("LArPandora") << " - Making associations " << outputSlicesToHits->size()
                               << std::endl;

    // Add all of the PFOs to the slice
    for (unsigned int pfoId = 0; pfoId < pfoVector.size(); ++pfoId)
      LArPandoraOutput::AddAssociation(
<<<<<<< HEAD
        event, instanceLabel, pfoId, sliceIndex, outputParticlesToSlices);
=======
        event, pProducer, instanceLabel, pfoId, sliceIndex, outputParticlesToSlices);
>>>>>>> 780deaa3
  }

  //------------------------------------------------------------------------------------------------------------------------------------------

  unsigned int
  LArPandoraOutput::BuildSlice(const pandora::ParticleFlowObject* const pParentPfo,
                               const art::Event& event,
<<<<<<< HEAD
=======
                               const art::EDProducer* const pProducer,
>>>>>>> 780deaa3
                               const std::string& instanceLabel,
                               const IdToHitMap& idToHitMap,
                               SliceCollection& outputSlices,
                               SliceToHitCollection& outputSlicesToHits)
  {
    const unsigned int sliceIndex(LArPandoraOutput::BuildDummySlice(outputSlices));

    // Collect the pfos connected to the input primary pfos
    pandora::PfoList pfosInSlice;
    lar_content::LArPfoHelper::GetAllConnectedPfos(pParentPfo, pfosInSlice);
    pfosInSlice.sort(lar_content::LArPfoHelper::SortByNHits);

    // Collect the hits from the pfos in all views
    pandora::CaloHitList hits;
    for (const pandora::ParticleFlowObject* const pPfo : pfosInSlice) {
      for (const pandora::HitType& hitType :
           {pandora::TPC_VIEW_U, pandora::TPC_VIEW_V, pandora::TPC_VIEW_W}) {
        lar_content::LArPfoHelper::GetCaloHits(pPfo, hitType, hits);
        lar_content::LArPfoHelper::GetIsolatedCaloHits(pPfo, hitType, hits);
      }
    }

    // Add the associations to the hits
    for (const pandora::CaloHit* const pCaloHit : hits)
      LArPandoraOutput::AddAssociation(event,
<<<<<<< HEAD
=======
                                       pProducer,
>>>>>>> 780deaa3
                                       instanceLabel,
                                       sliceIndex,
                                       {LArPandoraOutput::GetHit(idToHitMap, pCaloHit)},
                                       outputSlicesToHits);

    return sliceIndex;
  }

  //------------------------------------------------------------------------------------------------------------------------------------------

  void
  LArPandoraOutput::BuildT0s(const art::Event& event,
<<<<<<< HEAD
=======
                             const art::EDProducer* const pProducer,
>>>>>>> 780deaa3
                             const std::string& instanceLabel,
                             const pandora::PfoVector& pfoVector,
                             T0Collection& outputT0s,
                             PFParticleToT0Collection& outputParticlesToT0s)
  {
    size_t nextT0Id(0);
    for (unsigned int pfoId = 0; pfoId < pfoVector.size(); ++pfoId) {
      const pandora::ParticleFlowObject* const pPfo(pfoVector.at(pfoId));

      anab::T0 t0;
<<<<<<< HEAD
      if (!LArPandoraOutput::BuildT0(event, pPfo, pfoVector, nextT0Id, t0)) continue;

      LArPandoraOutput::AddAssociation(
        event, instanceLabel, pfoId, nextT0Id - 1, outputParticlesToT0s);
=======
      if (!LArPandoraOutput::BuildT0(pPfo, pfoVector, nextT0Id, t0)) continue;

      LArPandoraOutput::AddAssociation(
        event, pProducer, instanceLabel, pfoId, nextT0Id - 1, outputParticlesToT0s);
>>>>>>> 780deaa3
      outputT0s->push_back(t0);
    }
  }

  //------------------------------------------------------------------------------------------------------------------------------------------

  recob::PFParticle
  LArPandoraOutput::BuildPFParticle(const pandora::ParticleFlowObject* const pPfo,
                                    const size_t pfoId,
                                    const pandora::PfoVector& pfoVector)
  {
    // Get parent Pfo ID
    const pandora::PfoList& parentList(pPfo->GetParentPfoList());
    if (parentList.size() > 1)
      throw cet::exception("LArPandora")
        << " LArPandoraOutput::BuildPFParticle --- this pfo has multiple parent particles ";

    const size_t parentId(parentList.empty() ?
                            recob::PFParticle::kPFParticlePrimary :
                            LArPandoraOutput::GetId(parentList.front(), pfoVector));

    // Get daughters Pfo IDs
    std::vector<size_t> daughterIds;
    for (const pandora::ParticleFlowObject* const pDaughterPfo : pPfo->GetDaughterPfoList())
      daughterIds.push_back(LArPandoraOutput::GetId(pDaughterPfo, pfoVector));

    std::sort(daughterIds.begin(), daughterIds.end());

    return recob::PFParticle(pPfo->GetParticleId(), pfoId, parentId, daughterIds);
  }

  //------------------------------------------------------------------------------------------------------------------------------------------

  recob::Vertex
  LArPandoraOutput::BuildVertex(const pandora::Vertex* const pVertex, const size_t vertexId)
  {
    double pos[3] = {
      pVertex->GetPosition().GetX(), pVertex->GetPosition().GetY(), pVertex->GetPosition().GetZ()};
    return recob::Vertex(pos, vertexId);
  }

  //------------------------------------------------------------------------------------------------------------------------------------------

  void
  LArPandoraOutput::GetHitsInCluster(const pandora::Cluster* const pCluster,
                                     pandora::CaloHitVector& sortedHits)
  {
    if (!sortedHits.empty())
      throw cet::exception("LArPandora")
        << " LArPandoraOutput::GetHitsInCluster --- vector to hold hits is not empty ";

    pandora::CaloHitList hitList;
    pCluster->GetOrderedCaloHitList().FillCaloHitList(hitList);
    hitList.insert(hitList.end(),
                   pCluster->GetIsolatedCaloHitList().begin(),
                   pCluster->GetIsolatedCaloHitList().end());

    sortedHits.insert(sortedHits.end(), hitList.begin(), hitList.end());
    std::sort(
      sortedHits.begin(), sortedHits.end(), lar_content::LArClusterHelper::SortHitsByPosition);
  }

  //------------------------------------------------------------------------------------------------------------------------------------------

  std::vector<recob::Cluster>
<<<<<<< HEAD
  LArPandoraOutput::BuildClusters(util::GeometryUtilities const& gser,
                                  const pandora::Cluster* const pCluster,
=======
  LArPandoraOutput::BuildClusters(const pandora::Cluster* const pCluster,
>>>>>>> 780deaa3
                                  const pandora::ClusterList& clusterList,
                                  const CaloHitToArtHitMap& pandoraHitToArtHitMap,
                                  IdToIdVectorMap& pandoraClusterToArtClustersMap,
                                  std::vector<HitVector>& hitVectors,
                                  size_t& nextId,
                                  cluster::ClusterParamsAlgBase& algo)
  {
    std::vector<recob::Cluster> clusters;

    // Get the cluster ID and set up the map entry
    const size_t clusterId(LArPandoraOutput::GetId(pCluster, clusterList));
    if (!pandoraClusterToArtClustersMap.insert(IdToIdVectorMap::value_type(clusterId, {})).second)
      throw cet::exception("LArPandora")
        << " LArPandoraOutput::BuildClusters --- repeated clusters in input list ";

    pandora::CaloHitVector sortedHits;
    LArPandoraOutput::GetHitsInCluster(pCluster, sortedHits);

    HitArray hitArray; // hits organised by drift volume
    HitList isolatedHits;

    for (const pandora::CaloHit* const pCaloHit2D : sortedHits) {
      CaloHitToArtHitMap::const_iterator it(pandoraHitToArtHitMap.find(pCaloHit2D));
      if (it == pandoraHitToArtHitMap.end())
        throw cet::exception("LArPandora")
          << " LArPandoraOutput::BuildClusters --- couldn't find art hit for input pandora hit ";

      const art::Ptr<recob::Hit> hit(it->second);

      const geo::WireID wireID(hit->WireID());
      const unsigned int volID(100000 * wireID.Cryostat + wireID.TPC);
      hitArray[volID].push_back(hit);

      if (pCaloHit2D->IsIsolated()) isolatedHits.insert(hit);
    }

    if (hitArray.empty())
      throw cet::exception("LArPandora")
        << " LArPandoraOutput::BuildClusters --- found a cluster with no hits ";

    for (const HitArray::value_type& hitArrayEntry : hitArray) {
      const HitVector& clusterHits(hitArrayEntry.second);

<<<<<<< HEAD
      clusters.push_back(
        LArPandoraOutput::BuildCluster(gser, nextId, clusterHits, isolatedHits, algo));
=======
      clusters.push_back(LArPandoraOutput::BuildCluster(nextId, clusterHits, isolatedHits, algo));
>>>>>>> 780deaa3
      hitVectors.push_back(clusterHits);
      pandoraClusterToArtClustersMap.at(clusterId).push_back(nextId);

      nextId++;
    }

    return clusters;
  }

  //------------------------------------------------------------------------------------------------------------------------------------------

  recob::Cluster
<<<<<<< HEAD
  LArPandoraOutput::BuildCluster(util::GeometryUtilities const& gser,
                                 const size_t id,
=======
  LArPandoraOutput::BuildCluster(const size_t id,
>>>>>>> 780deaa3
                                 const HitVector& hitVector,
                                 const HitList& isolatedHits,
                                 cluster::ClusterParamsAlgBase& algo)
  {
    if (hitVector.empty())
      throw cet::exception("LArPandora")
        << " LArPandoraOutput::BuildCluster --- No input hits were provided ";

    // Fill list of cluster properties
    geo::View_t view(geo::kUnknown);
    geo::PlaneID planeID;

    double startWire(+std::numeric_limits<float>::max()), sigmaStartWire(0.0);
    double startTime(+std::numeric_limits<float>::max()), sigmaStartTime(0.0);
    double endWire(-std::numeric_limits<float>::max()), sigmaEndWire(0.0);
    double endTime(-std::numeric_limits<float>::max()), sigmaEndTime(0.0);

    std::vector<recob::Hit const*> hits_for_params;
    hits_for_params.reserve(hitVector.size());

    for (const art::Ptr<recob::Hit>& hit : hitVector) {
      const double thisWire(hit->WireID().Wire);
      const double thisWireSigma(0.5);
      const double thisTime(hit->PeakTime());
      const double thisTimeSigma(double(2. * hit->RMS()));
      const geo::View_t thisView(hit->View());
      const geo::PlaneID thisPlaneID(hit->WireID().planeID());

      if (geo::kUnknown == view) {
        view = thisView;
        planeID = thisPlaneID;
      }

      if (!(thisView == view && thisPlaneID == planeID)) {
        throw cet::exception("LArPandora")
          << " LArPandoraOutput::BuildCluster --- Input hits have inconsistent plane IDs ";
      }

      hits_for_params.push_back(&*hit);

      if (isolatedHits.count(hit)) continue;

      if (thisWire < startWire || (thisWire == startWire && thisTime < startTime)) {
        startWire = thisWire;
        sigmaStartWire = thisWireSigma;
        startTime = thisTime;
        sigmaStartTime = thisTimeSigma;
      }

      if (thisWire > endWire || (thisWire == endWire && thisTime > endTime)) {
        endWire = thisWire;
        sigmaEndWire = thisWireSigma;
        endTime = thisTime;
        sigmaEndTime = thisTimeSigma;
      }
    }

    // feed the algorithm with all the cluster hits
    algo.SetHits(gser, hits_for_params);

    // create the recob::Cluster directly in the vector
<<<<<<< HEAD
    return cluster::ClusterCreator(gser,
                                   algo,                  // algo
=======
    return cluster::ClusterCreator(algo,                  // algo
>>>>>>> 780deaa3
                                   startWire,             // start_wire
                                   sigmaStartWire,        // sigma_start_wire
                                   startTime,             // start_tick
                                   sigmaStartTime,        // sigma_start_tick
                                   endWire,               // end_wire
                                   sigmaEndWire,          // sigma_end_wire
                                   endTime,               // end_tick
                                   sigmaEndTime,          // sigma_end_tick
                                   id,                    // ID
                                   view,                  // view
                                   planeID,               // plane
                                   recob::Cluster::Sentry // sentry
                                   )
      .move();
  }

  //------------------------------------------------------------------------------------------------------------------------------------------

  recob::SpacePoint
  LArPandoraOutput::BuildSpacePoint(const pandora::CaloHit* const pCaloHit,
                                    const size_t spacePointId)
  {
    if (pandora::TPC_3D != pCaloHit->GetHitType())
      throw cet::exception("LArPandora")
        << " LArPandoraOutput::BuildSpacePoint --- trying to build a space point from a 2D hit";

    const pandora::CartesianVector point(pCaloHit->GetPositionVector());
    double xyz[3] = {point.GetX(), point.GetY(), point.GetZ()};

    // ATTN using dummy information
    double dxdydz[6] = {0.0, 0.0, 0.0, 0.0, 0.0, 0.0}; // TODO: Fill in the error matrix
    double chi2(0.0);

    return recob::SpacePoint(xyz, dxdydz, chi2, spacePointId);
  }

  //------------------------------------------------------------------------------------------------------------------------------------------

  bool
<<<<<<< HEAD
  LArPandoraOutput::BuildT0(const art::Event& e,
                            const pandora::ParticleFlowObject* const pPfo,
=======
  LArPandoraOutput::BuildT0(const pandora::ParticleFlowObject* const pPfo,
>>>>>>> 780deaa3
                            const pandora::PfoVector& pfoVector,
                            size_t& nextId,
                            anab::T0& t0)
  {
    const pandora::ParticleFlowObject* const pParent(lar_content::LArPfoHelper::GetParentPfo(pPfo));
    const float x0(pParent->GetPropertiesMap().count("X0") ? pParent->GetPropertiesMap().at("X0") :
                                                             0.f);

<<<<<<< HEAD
    auto const clock_data = art::ServiceHandle<detinfo::DetectorClocksService const>()->DataFor(e);
    auto const det_prop =
      art::ServiceHandle<detinfo::DetectorPropertiesService const>()->DataFor(e, clock_data);
    const double cm_per_tick(det_prop.GetXTicksCoefficient());
    const double ns_per_tick(sampling_rate(clock_data));
=======
    auto const* theDetector = lar::providerFrom<detinfo::DetectorPropertiesService>();
    const double cm_per_tick(theDetector->GetXTicksCoefficient());
    const double ns_per_tick(theDetector->SamplingRate());
>>>>>>> 780deaa3

    // ATTN: T0 values are currently calculated in nanoseconds relative to the trigger offset. Only non-zero values are outputted.
    const double T0(x0 * ns_per_tick / cm_per_tick);

    if (std::fabs(T0) <= std::numeric_limits<double>::epsilon()) return false;

    // Output T0 objects [arguments are:  time (nanoseconds);  trigger type (3 for TPC stitching!);  pfparticle SelfID code;  T0 ID code]
    t0 = anab::T0(T0, 3, LArPandoraOutput::GetId(pPfo, pfoVector), nextId++);

    return true;
  }

  //------------------------------------------------------------------------------------------------------------------------------------------
  //------------------------------------------------------------------------------------------------------------------------------------------

  LArPandoraOutput::Settings::Settings()
    : m_pPrimaryPandora(nullptr)
<<<<<<< HEAD
=======
    , m_pProducer(nullptr)
>>>>>>> 780deaa3
    , m_shouldRunStitching(false)
    , m_shouldProduceAllOutcomes(false)
    , m_shouldProduceTestBeamInteractionVertices(false)
    , m_isNeutrinoRecoOnlyNoSlicing(false)
  {}

  //------------------------------------------------------------------------------------------------------------------------------------------

  void
  LArPandoraOutput::Settings::Validate() const
  {
    if (!m_pPrimaryPandora)
      throw cet::exception("LArPandora")
        << " LArPandoraOutput::Settings::Validate --- primary Pandora instance does not exist ";
<<<<<<< HEAD
=======

    if (!m_pProducer)
      throw cet::exception("LArPandora") << " LArPandoraOutput::Settings::Validate --- pointer to "
                                            "ART Producer module does not exist ";
>>>>>>> 780deaa3

    if (!m_shouldProduceAllOutcomes) return;

    if (m_allOutcomesInstanceLabel.empty())
      throw cet::exception("LArPandora")
        << " LArPandoraOutput::Settings::Validate --- all outcomes instance label not set ";
  }

} // namespace lar_pandora<|MERGE_RESOLUTION|>--- conflicted
+++ resolved
@@ -4,16 +4,11 @@
  *  @brief  Helper functions for processing outputs from pandora
  *
  */
-
-#include "art/Framework/Core/EDProducer.h"
 #include "cetlib_except/exception.h"
 #include "messagefacility/MessageLogger/MessageLogger.h"
 
 #include "lardata/Utilities/AssociationUtil.h"
-<<<<<<< HEAD
 #include "lardata/Utilities/GeometryUtilities.h"
-=======
->>>>>>> 780deaa3
 #include "larreco/ClusterFinder/ClusterCreator.h"
 #include "larreco/RecoAlg/ClusterParamsImportWrapper.h"
 #include "larreco/RecoAlg/ClusterRecoUtil/StandardClusterParamsAlg.h"
@@ -138,10 +133,6 @@
                                       outputTestBeamInteractionVertices);
 
     LArPandoraOutput::BuildSpacePoints(evt,
-<<<<<<< HEAD
-=======
-                                       settings.m_pProducer,
->>>>>>> 780deaa3
                                        instanceLabel,
                                        threeDHitList,
                                        pandoraHitToArtHitMap,
@@ -150,10 +141,6 @@
 
     IdToIdVectorMap pfoToArtClustersMap;
     LArPandoraOutput::BuildClusters(evt,
-<<<<<<< HEAD
-=======
-                                    settings.m_pProducer,
->>>>>>> 780deaa3
                                     instanceLabel,
                                     clusterList,
                                     pandoraHitToArtHitMap,
@@ -163,10 +150,6 @@
                                     pfoToArtClustersMap);
 
     LArPandoraOutput::BuildPFParticles(evt,
-<<<<<<< HEAD
-=======
-                                       settings.m_pProducer,
->>>>>>> 780deaa3
                                        instanceLabel,
                                        pfoVector,
                                        pfoToVerticesMap,
@@ -177,26 +160,13 @@
                                        outputParticlesToSpacePoints,
                                        outputParticlesToClusters);
 
-<<<<<<< HEAD
     LArPandoraOutput::BuildParticleMetadata(
       evt, instanceLabel, pfoVector, outputParticleMetadata, outputParticlesToMetadata);
-=======
-    LArPandoraOutput::BuildParticleMetadata(evt,
-                                            settings.m_pProducer,
-                                            instanceLabel,
-                                            pfoVector,
-                                            outputParticleMetadata,
-                                            outputParticlesToMetadata);
->>>>>>> 780deaa3
 
     if (settings.m_shouldProduceSlices)
       LArPandoraOutput::BuildSlices(settings,
                                     settings.m_pPrimaryPandora,
                                     evt,
-<<<<<<< HEAD
-=======
-                                    settings.m_pProducer,
->>>>>>> 780deaa3
                                     instanceLabel,
                                     pfoVector,
                                     idToHitMap,
@@ -205,19 +175,10 @@
                                     outputSlicesToHits);
 
     if (settings.m_shouldRunStitching)
-<<<<<<< HEAD
       LArPandoraOutput::BuildT0s(evt, instanceLabel, pfoVector, outputT0s, outputParticlesToT0s);
 
     if (settings.m_shouldProduceTestBeamInteractionVertices)
       LArPandoraOutput::AssociateAdditionalVertices(evt,
-=======
-      LArPandoraOutput::BuildT0s(
-        evt, settings.m_pProducer, instanceLabel, pfoVector, outputT0s, outputParticlesToT0s);
-
-    if (settings.m_shouldProduceTestBeamInteractionVertices)
-      LArPandoraOutput::AssociateAdditionalVertices(evt,
-                                                    settings.m_pProducer,
->>>>>>> 780deaa3
                                                     instanceLabel,
                                                     pfoVector,
                                                     pfoToTestBeamInteractionVerticesMap,
@@ -645,10 +606,6 @@
 
   void
   LArPandoraOutput::BuildSpacePoints(const art::Event& event,
-<<<<<<< HEAD
-=======
-                                     const art::EDProducer* const pProducer,
->>>>>>> 780deaa3
                                      const std::string& instanceLabel,
                                      const pandora::CaloHitList& threeDHitList,
                                      const CaloHitToArtHitMap& pandoraHitToArtHitMap,
@@ -667,11 +624,7 @@
                                               "pandora hit without a corresponding art hit ";
 
       LArPandoraOutput::AddAssociation(
-<<<<<<< HEAD
         event, instanceLabel, hitId, {it->second}, outputSpacePointsToHits);
-=======
-        event, pProducer, instanceLabel, hitId, {it->second}, outputSpacePointsToHits);
->>>>>>> 780deaa3
       outputSpacePoints->push_back(LArPandoraOutput::BuildSpacePoint(pCaloHit, hitId));
     }
   }
@@ -680,10 +633,6 @@
 
   void
   LArPandoraOutput::BuildClusters(const art::Event& event,
-<<<<<<< HEAD
-=======
-                                  const art::EDProducer* const pProducer,
->>>>>>> 780deaa3
                                   const std::string& instanceLabel,
                                   const pandora::ClusterList& clusterList,
                                   const CaloHitToArtHitMap& pandoraHitToArtHitMap,
@@ -707,12 +656,8 @@
     for (const pandora::Cluster* const pCluster : clusterList) {
       std::vector<HitVector> hitVectors;
       const std::vector<recob::Cluster> clusters(
-<<<<<<< HEAD
         LArPandoraOutput::BuildClusters(gser,
                                         pCluster,
-=======
-        LArPandoraOutput::BuildClusters(pCluster,
->>>>>>> 780deaa3
                                         clusterList,
                                         pandoraHitToArtHitMap,
                                         pandoraClusterToArtClustersMap,
@@ -725,17 +670,8 @@
           << " LArPandoraOutput::BuildClusters --- invalid hit vectors for clusters produced ";
 
       for (unsigned int i = 0; i < clusters.size(); ++i) {
-<<<<<<< HEAD
         LArPandoraOutput::AddAssociation(
           event, instanceLabel, nextClusterId - 1, hitVectors.at(i), outputClustersToHits);
-=======
-        LArPandoraOutput::AddAssociation(event,
-                                         pProducer,
-                                         instanceLabel,
-                                         nextClusterId - 1,
-                                         hitVectors.at(i),
-                                         outputClustersToHits);
->>>>>>> 780deaa3
         outputClusters->push_back(clusters.at(i));
       }
     }
@@ -765,10 +701,6 @@
 
   void
   LArPandoraOutput::BuildPFParticles(const art::Event& event,
-<<<<<<< HEAD
-=======
-                                     const art::EDProducer* const pProducer,
->>>>>>> 780deaa3
                                      const std::string& instanceLabel,
                                      const pandora::PfoVector& pfoVector,
                                      const IdToIdVectorMap& pfoToVerticesMap,
@@ -787,7 +719,6 @@
       // Associations from PFParticle
       if (pfoToVerticesMap.find(pfoId) != pfoToVerticesMap.end())
         LArPandoraOutput::AddAssociation(
-<<<<<<< HEAD
           event, instanceLabel, pfoId, pfoToVerticesMap, outputParticlesToVertices);
 
       if (pfoToThreeDHitsMap.find(pfoId) != pfoToThreeDHitsMap.end())
@@ -797,17 +728,6 @@
       if (pfoToArtClustersMap.find(pfoId) != pfoToArtClustersMap.end())
         LArPandoraOutput::AddAssociation(
           event, instanceLabel, pfoId, pfoToArtClustersMap, outputParticlesToClusters);
-=======
-          event, pProducer, instanceLabel, pfoId, pfoToVerticesMap, outputParticlesToVertices);
-
-      if (pfoToThreeDHitsMap.find(pfoId) != pfoToThreeDHitsMap.end())
-        LArPandoraOutput::AddAssociation(
-          event, pProducer, instanceLabel, pfoId, pfoToThreeDHitsMap, outputParticlesToSpacePoints);
-
-      if (pfoToArtClustersMap.find(pfoId) != pfoToArtClustersMap.end())
-        LArPandoraOutput::AddAssociation(
-          event, pProducer, instanceLabel, pfoId, pfoToArtClustersMap, outputParticlesToClusters);
->>>>>>> 780deaa3
     }
   }
 
@@ -816,10 +736,6 @@
   void
   LArPandoraOutput::AssociateAdditionalVertices(
     const art::Event& event,
-<<<<<<< HEAD
-=======
-    const art::EDProducer* const pProducer,
->>>>>>> 780deaa3
     const std::string& instanceLabel,
     const pandora::PfoVector& pfoVector,
     const IdToIdVectorMap& pfoToVerticesMap,
@@ -828,11 +744,7 @@
     for (unsigned int pfoId = 0; pfoId < pfoVector.size(); ++pfoId) {
       if (pfoToVerticesMap.find(pfoId) != pfoToVerticesMap.end())
         LArPandoraOutput::AddAssociation(
-<<<<<<< HEAD
           event, instanceLabel, pfoId, pfoToVerticesMap, outputParticlesToVertices);
-=======
-          event, pProducer, instanceLabel, pfoId, pfoToVerticesMap, outputParticlesToVertices);
->>>>>>> 780deaa3
     }
   }
 
@@ -840,10 +752,6 @@
 
   void
   LArPandoraOutput::BuildParticleMetadata(const art::Event& event,
-<<<<<<< HEAD
-=======
-                                          const art::EDProducer* const pProducer,
->>>>>>> 780deaa3
                                           const std::string& instanceLabel,
                                           const pandora::PfoVector& pfoVector,
                                           PFParticleMetadataCollection& outputParticleMetadata,
@@ -852,17 +760,11 @@
     for (unsigned int pfoId = 0; pfoId < pfoVector.size(); ++pfoId) {
       const pandora::ParticleFlowObject* const pPfo(pfoVector.at(pfoId));
 
-<<<<<<< HEAD
-      LArPandoraOutput::AddAssociation(
-        event, instanceLabel, pfoId, outputParticleMetadata->size(), outputParticlesToMetadata);
-=======
       LArPandoraOutput::AddAssociation(event,
-                                       pProducer,
                                        instanceLabel,
                                        pfoId,
                                        outputParticleMetadata->size(),
                                        outputParticlesToMetadata);
->>>>>>> 780deaa3
       larpandoraobj::PFParticleMetadata pPFParticleMetadata(
         LArPandoraHelper::GetPFParticleMetadata(pPfo));
       outputParticleMetadata->push_back(pPFParticleMetadata);
@@ -875,10 +777,6 @@
   LArPandoraOutput::BuildSlices(const Settings& settings,
                                 const pandora::Pandora* const pPrimaryPandora,
                                 const art::Event& event,
-<<<<<<< HEAD
-=======
-                                const art::EDProducer* const pProducer,
->>>>>>> 780deaa3
                                 const std::string& instanceLabel,
                                 const pandora::PfoVector& pfoVector,
                                 const IdToHitMap& idToHitMap,
@@ -890,10 +788,6 @@
     if (settings.m_isNeutrinoRecoOnlyNoSlicing) {
       LArPandoraOutput::CopyAllHitsToSingleSlice(settings,
                                                  event,
-<<<<<<< HEAD
-=======
-                                                 pProducer,
->>>>>>> 780deaa3
                                                  instanceLabel,
                                                  pfoVector,
                                                  idToHitMap,
@@ -910,11 +804,7 @@
     // Make one slice per Pandora Slice pfo
     for (const pandora::ParticleFlowObject* const pSlicePfo : slicePfos)
       LArPandoraOutput::BuildSlice(
-<<<<<<< HEAD
         pSlicePfo, event, instanceLabel, idToHitMap, outputSlices, outputSlicesToHits);
-=======
-        pSlicePfo, event, pProducer, instanceLabel, idToHitMap, outputSlices, outputSlicesToHits);
->>>>>>> 780deaa3
 
     // Make a slice for every remaining pfo hierarchy that wasn't already in a slice
     std::unordered_map<const pandora::ParticleFlowObject*, unsigned int> parentPfoToSliceIndexMap;
@@ -928,18 +818,8 @@
 
       if (!parentPfoToSliceIndexMap
              .emplace(pPfo,
-<<<<<<< HEAD
                       LArPandoraOutput::BuildSlice(
                         pPfo, event, instanceLabel, idToHitMap, outputSlices, outputSlicesToHits))
-=======
-                      LArPandoraOutput::BuildSlice(pPfo,
-                                                   event,
-                                                   pProducer,
-                                                   instanceLabel,
-                                                   idToHitMap,
-                                                   outputSlices,
-                                                   outputSlicesToHits))
->>>>>>> 780deaa3
              .second)
         throw cet::exception("LArPandora")
           << " LArPandoraOutput::BuildSlices --- found repeated primary particles ";
@@ -952,10 +832,6 @@
       // For PFOs that are from a Pandora slice, add the association and move on to the next PFO
       if (LArPandoraOutput::IsFromSlice(pPfo)) {
         LArPandoraOutput::AddAssociation(event,
-<<<<<<< HEAD
-=======
-                                         pProducer,
->>>>>>> 780deaa3
                                          instanceLabel,
                                          pfoId,
                                          LArPandoraOutput::GetSliceIndex(pPfo),
@@ -971,17 +847,8 @@
           << " LArPandoraOutput::BuildSlices --- found pfo without a parent in the input list ";
 
       // Add the association from the PFO to the slice
-<<<<<<< HEAD
       LArPandoraOutput::AddAssociation(
         event, instanceLabel, pfoId, parentPfoToSliceIndexMap.at(pParent), outputParticlesToSlices);
-=======
-      LArPandoraOutput::AddAssociation(event,
-                                       pProducer,
-                                       instanceLabel,
-                                       pfoId,
-                                       parentPfoToSliceIndexMap.at(pParent),
-                                       outputParticlesToSlices);
->>>>>>> 780deaa3
     }
   }
 
@@ -1007,10 +874,6 @@
   void
   LArPandoraOutput::CopyAllHitsToSingleSlice(const Settings& settings,
                                              const art::Event& event,
-<<<<<<< HEAD
-=======
-                                             const art::EDProducer* const pProducer,
->>>>>>> 780deaa3
                                              const std::string& instanceLabel,
                                              const pandora::PfoVector& pfoVector,
                                              const IdToHitMap& idToHitMap,
@@ -1023,12 +886,7 @@
     // Add all of the hits in the events to the slice
     HitVector hits;
     LArPandoraHelper::CollectHits(event, settings.m_hitfinderModuleLabel, hits);
-<<<<<<< HEAD
     LArPandoraOutput::AddAssociation(event, instanceLabel, sliceIndex, hits, outputSlicesToHits);
-=======
-    LArPandoraOutput::AddAssociation(
-      event, pProducer, instanceLabel, sliceIndex, hits, outputSlicesToHits);
->>>>>>> 780deaa3
 
     mf::LogDebug("LArPandora") << "Finding hits with label: " << settings.m_hitfinderModuleLabel
                                << std::endl;
@@ -1039,11 +897,7 @@
     // Add all of the PFOs to the slice
     for (unsigned int pfoId = 0; pfoId < pfoVector.size(); ++pfoId)
       LArPandoraOutput::AddAssociation(
-<<<<<<< HEAD
         event, instanceLabel, pfoId, sliceIndex, outputParticlesToSlices);
-=======
-        event, pProducer, instanceLabel, pfoId, sliceIndex, outputParticlesToSlices);
->>>>>>> 780deaa3
   }
 
   //------------------------------------------------------------------------------------------------------------------------------------------
@@ -1051,10 +905,6 @@
   unsigned int
   LArPandoraOutput::BuildSlice(const pandora::ParticleFlowObject* const pParentPfo,
                                const art::Event& event,
-<<<<<<< HEAD
-=======
-                               const art::EDProducer* const pProducer,
->>>>>>> 780deaa3
                                const std::string& instanceLabel,
                                const IdToHitMap& idToHitMap,
                                SliceCollection& outputSlices,
@@ -1080,10 +930,6 @@
     // Add the associations to the hits
     for (const pandora::CaloHit* const pCaloHit : hits)
       LArPandoraOutput::AddAssociation(event,
-<<<<<<< HEAD
-=======
-                                       pProducer,
->>>>>>> 780deaa3
                                        instanceLabel,
                                        sliceIndex,
                                        {LArPandoraOutput::GetHit(idToHitMap, pCaloHit)},
@@ -1096,10 +942,6 @@
 
   void
   LArPandoraOutput::BuildT0s(const art::Event& event,
-<<<<<<< HEAD
-=======
-                             const art::EDProducer* const pProducer,
->>>>>>> 780deaa3
                              const std::string& instanceLabel,
                              const pandora::PfoVector& pfoVector,
                              T0Collection& outputT0s,
@@ -1110,17 +952,10 @@
       const pandora::ParticleFlowObject* const pPfo(pfoVector.at(pfoId));
 
       anab::T0 t0;
-<<<<<<< HEAD
       if (!LArPandoraOutput::BuildT0(event, pPfo, pfoVector, nextT0Id, t0)) continue;
 
       LArPandoraOutput::AddAssociation(
         event, instanceLabel, pfoId, nextT0Id - 1, outputParticlesToT0s);
-=======
-      if (!LArPandoraOutput::BuildT0(pPfo, pfoVector, nextT0Id, t0)) continue;
-
-      LArPandoraOutput::AddAssociation(
-        event, pProducer, instanceLabel, pfoId, nextT0Id - 1, outputParticlesToT0s);
->>>>>>> 780deaa3
       outputT0s->push_back(t0);
     }
   }
@@ -1186,12 +1021,8 @@
   //------------------------------------------------------------------------------------------------------------------------------------------
 
   std::vector<recob::Cluster>
-<<<<<<< HEAD
   LArPandoraOutput::BuildClusters(util::GeometryUtilities const& gser,
                                   const pandora::Cluster* const pCluster,
-=======
-  LArPandoraOutput::BuildClusters(const pandora::Cluster* const pCluster,
->>>>>>> 780deaa3
                                   const pandora::ClusterList& clusterList,
                                   const CaloHitToArtHitMap& pandoraHitToArtHitMap,
                                   IdToIdVectorMap& pandoraClusterToArtClustersMap,
@@ -1235,12 +1066,8 @@
     for (const HitArray::value_type& hitArrayEntry : hitArray) {
       const HitVector& clusterHits(hitArrayEntry.second);
 
-<<<<<<< HEAD
       clusters.push_back(
         LArPandoraOutput::BuildCluster(gser, nextId, clusterHits, isolatedHits, algo));
-=======
-      clusters.push_back(LArPandoraOutput::BuildCluster(nextId, clusterHits, isolatedHits, algo));
->>>>>>> 780deaa3
       hitVectors.push_back(clusterHits);
       pandoraClusterToArtClustersMap.at(clusterId).push_back(nextId);
 
@@ -1253,12 +1080,8 @@
   //------------------------------------------------------------------------------------------------------------------------------------------
 
   recob::Cluster
-<<<<<<< HEAD
   LArPandoraOutput::BuildCluster(util::GeometryUtilities const& gser,
                                  const size_t id,
-=======
-  LArPandoraOutput::BuildCluster(const size_t id,
->>>>>>> 780deaa3
                                  const HitVector& hitVector,
                                  const HitList& isolatedHits,
                                  cluster::ClusterParamsAlgBase& algo)
@@ -1320,12 +1143,8 @@
     algo.SetHits(gser, hits_for_params);
 
     // create the recob::Cluster directly in the vector
-<<<<<<< HEAD
     return cluster::ClusterCreator(gser,
                                    algo,                  // algo
-=======
-    return cluster::ClusterCreator(algo,                  // algo
->>>>>>> 780deaa3
                                    startWire,             // start_wire
                                    sigmaStartWire,        // sigma_start_wire
                                    startTime,             // start_tick
@@ -1365,12 +1184,8 @@
   //------------------------------------------------------------------------------------------------------------------------------------------
 
   bool
-<<<<<<< HEAD
   LArPandoraOutput::BuildT0(const art::Event& e,
                             const pandora::ParticleFlowObject* const pPfo,
-=======
-  LArPandoraOutput::BuildT0(const pandora::ParticleFlowObject* const pPfo,
->>>>>>> 780deaa3
                             const pandora::PfoVector& pfoVector,
                             size_t& nextId,
                             anab::T0& t0)
@@ -1379,17 +1194,11 @@
     const float x0(pParent->GetPropertiesMap().count("X0") ? pParent->GetPropertiesMap().at("X0") :
                                                              0.f);
 
-<<<<<<< HEAD
     auto const clock_data = art::ServiceHandle<detinfo::DetectorClocksService const>()->DataFor(e);
     auto const det_prop =
       art::ServiceHandle<detinfo::DetectorPropertiesService const>()->DataFor(e, clock_data);
     const double cm_per_tick(det_prop.GetXTicksCoefficient());
     const double ns_per_tick(sampling_rate(clock_data));
-=======
-    auto const* theDetector = lar::providerFrom<detinfo::DetectorPropertiesService>();
-    const double cm_per_tick(theDetector->GetXTicksCoefficient());
-    const double ns_per_tick(theDetector->SamplingRate());
->>>>>>> 780deaa3
 
     // ATTN: T0 values are currently calculated in nanoseconds relative to the trigger offset. Only non-zero values are outputted.
     const double T0(x0 * ns_per_tick / cm_per_tick);
@@ -1407,10 +1216,6 @@
 
   LArPandoraOutput::Settings::Settings()
     : m_pPrimaryPandora(nullptr)
-<<<<<<< HEAD
-=======
-    , m_pProducer(nullptr)
->>>>>>> 780deaa3
     , m_shouldRunStitching(false)
     , m_shouldProduceAllOutcomes(false)
     , m_shouldProduceTestBeamInteractionVertices(false)
@@ -1425,13 +1230,6 @@
     if (!m_pPrimaryPandora)
       throw cet::exception("LArPandora")
         << " LArPandoraOutput::Settings::Validate --- primary Pandora instance does not exist ";
-<<<<<<< HEAD
-=======
-
-    if (!m_pProducer)
-      throw cet::exception("LArPandora") << " LArPandoraOutput::Settings::Validate --- pointer to "
-                                            "ART Producer module does not exist ";
->>>>>>> 780deaa3
 
     if (!m_shouldProduceAllOutcomes) return;
 
