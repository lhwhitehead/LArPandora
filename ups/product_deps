# The parent line must be the first non-comment line in the file
# This line defines the product name and version
<<<<<<< HEAD
parent	larpandora	v05_02_01
=======
parent	larpandora	v05_03_00_rc1
>>>>>>> 793f55cc
defaultqual	e9
#
fcldir  product_dir job
gdmldir product_dir scripts
#
product         version
<<<<<<< HEAD
larsim          v05_02_00
larreco         v05_03_00
larpandoracontent         v02_05_00
=======
larsim          v05_03_00_rc1
larreco         v05_03_00_rc1
larpandoracontent         v02_04_00
>>>>>>> 793f55cc
gcc             v4_9_3

cetbuildtools	v4_18_04	-	only_for_build
end_product_list

  
# e9  - with gcc 4.9.3 and -std=c++14
qualifier	larsim		larreco		larpandoracontent		gcc	notes
e9:debug	e9:debug	e9:debug	nu:e9:debug	-nq-
e9:opt		e9:opt		e9:opt		nu:e9:opt	-nq-
e9:prof		e9:prof		e9:prof		nu:e9:prof	-nq-
end_qualifier_list

# Preserve tabs and formatting in emacs and vi / vim:

### Local Variables:
### tab-width: 8
### End:<|MERGE_RESOLUTION|>--- conflicted
+++ resolved
@@ -1,25 +1,14 @@
 # The parent line must be the first non-comment line in the file
 # This line defines the product name and version
-<<<<<<< HEAD
 parent	larpandora	v05_02_01
-=======
-parent	larpandora	v05_03_00_rc1
->>>>>>> 793f55cc
 defaultqual	e9
 #
 fcldir  product_dir job
 gdmldir product_dir scripts
 #
 product         version
-<<<<<<< HEAD
-larsim          v05_02_00
 larreco         v05_03_00
 larpandoracontent         v02_05_00
-=======
-larsim          v05_03_00_rc1
-larreco         v05_03_00_rc1
-larpandoracontent         v02_04_00
->>>>>>> 793f55cc
 gcc             v4_9_3
 
 cetbuildtools	v4_18_04	-	only_for_build
