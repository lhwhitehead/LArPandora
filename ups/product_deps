--- conflicted
+++ resolved
@@ -1,31 +1,18 @@
 # The parent line must be the first non-comment line in the file
 # This line defines the product name and version
-<<<<<<< HEAD
-parent	larpandora	v04_08_04
-=======
 parent	larpandora	v04_08_06
->>>>>>> 7d0b0c05
 defaultqual	e9
 #
 fcldir  product_dir job
 gdmldir product_dir scripts
 #
 product         version
-<<<<<<< HEAD
-larsim          v04_14_02
-larreco         v04_22_01
-larpandoracontent         v02_03_00a
-gcc             v4_9_3
-
-cetbuildtools	v4_17_00	-	only_for_build
-=======
 larsim          v04_15_00
 larreco         v04_24_00
 larpandoracontent         v02_03_00a
 gcc             v4_9_3
 
 cetbuildtools	v4_17_03	-	only_for_build
->>>>>>> 7d0b0c05
 end_product_list
 
   
