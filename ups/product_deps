# The parent line must be the first non-comment line in the file
# This line defines the product name and version
<<<<<<< HEAD
parent	larpandora	v08_13_06
=======
parent	larpandora	v09_00_00
>>>>>>> e97a2fff
defaultqual	e19
#
fcldir  product_dir job
fwdir   product_dir scripts
#
product         version
<<<<<<< HEAD
larreco         v08_32_11
=======
larreco         v09_00_00
>>>>>>> e97a2fff
larpandoracontent v03_19_02

cetbuildtools	v7_15_01	-	only_for_build
end_product_list


qualifier	larreco		larpandoracontent	notes
e19:py2:debug	e19:py2:debug	e19:py2:debug
e19:py2:prof	e19:py2:prof	e19:py2:prof
e19:debug	e19:debug	e19:debug
e19:prof	e19:prof	e19:prof
c7:debug	c7:debug	c7:debug
c7:prof		c7:prof		c7:prof
c7:py2:debug	c7:py2:debug	c7:py2:debug
c7:py2:prof	c7:py2:prof	c7:py2:prof
end_qualifier_list

# Preserve tabs and formatting in emacs and vi / vim:

### Local Variables:
### tab-width: 8
### End:<|MERGE_RESOLUTION|>--- conflicted
+++ resolved
@@ -1,21 +1,13 @@
 # The parent line must be the first non-comment line in the file
 # This line defines the product name and version
-<<<<<<< HEAD
-parent	larpandora	v08_13_06
-=======
 parent	larpandora	v09_00_00
->>>>>>> e97a2fff
 defaultqual	e19
 #
 fcldir  product_dir job
 fwdir   product_dir scripts
 #
 product         version
-<<<<<<< HEAD
-larreco         v08_32_11
-=======
 larreco         v09_00_00
->>>>>>> e97a2fff
 larpandoracontent v03_19_02
 
 cetbuildtools	v7_15_01	-	only_for_build
