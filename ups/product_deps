# The parent line must be the first non-comment line in the file
# This line defines the product name and version
<<<<<<< HEAD
parent	larpandora	v09_08_00
=======
parent	larpandora	v09_07_02_01
>>>>>>> e3f71245
defaultqual	e20
#
fcldir  product_dir job
fwdir   product_dir scripts
#
product         version
<<<<<<< HEAD
larreco         v09_06_17
larpandoracontent v03_25_00

cetbuildtools	v7_17_01	-	only_for_build
=======
larreco         v09_06_12_01
larpandoracontent v03_24_02_01
cetbuildtools	v8_15_00	-	only_for_build
>>>>>>> e3f71245
end_product_list


qualifier	larreco		larpandoracontent	notes
e20:debug	e20:debug	e20:debug
e20:prof	e20:prof	e20:prof
e19:debug	e19:debug	e19:debug
e19:prof	e19:prof	e19:prof
c7:debug	c7:debug	c7:debug
c7:prof		c7:prof		c7:prof
end_qualifier_list

# Preserve tabs and formatting in emacs and vi / vim:

### Local Variables:
### tab-width: 8
### End:<|MERGE_RESOLUTION|>--- conflicted
+++ resolved
@@ -1,26 +1,15 @@
 # The parent line must be the first non-comment line in the file
 # This line defines the product name and version
-<<<<<<< HEAD
 parent	larpandora	v09_08_00
-=======
-parent	larpandora	v09_07_02_01
->>>>>>> e3f71245
 defaultqual	e20
 #
 fcldir  product_dir job
 fwdir   product_dir scripts
 #
 product         version
-<<<<<<< HEAD
 larreco         v09_06_17
 larpandoracontent v03_25_00
-
-cetbuildtools	v7_17_01	-	only_for_build
-=======
-larreco         v09_06_12_01
-larpandoracontent v03_24_02_01
 cetbuildtools	v8_15_00	-	only_for_build
->>>>>>> e3f71245
 end_product_list
 
 
