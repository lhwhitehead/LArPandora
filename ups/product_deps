--- conflicted
+++ resolved
@@ -1,24 +1,14 @@
 # The parent line must be the first non-comment line in the file
 # This line defines the product name and version
-<<<<<<< HEAD
 parent	larpandora	v08_12_10
-=======
-parent	larpandora	v08_12_01_01
->>>>>>> f3670578
 defaultqual	e19
 #
 fcldir  product_dir job
 fwdir   product_dir scripts
 #
 product         version
-<<<<<<< HEAD
 larreco         v08_32_03
 larpandoracontent v03_16_01
-=======
-larreco         v08_30_01_01
-larpandoracontent v03_15_16
->>>>>>> f3670578
-
 cetbuildtools	v7_15_01	-	only_for_build
 end_product_list
 
