--- conflicted
+++ resolved
@@ -6,13 +6,8 @@
 fcldir product_dir job
 #
 product         version
-<<<<<<< HEAD
-larsim		v02_00_01
+larsim		v02_01_00
 pandora		v00_16
-=======
-larsim		v02_01_00
-pandora		v00_13c
->>>>>>> 62156020
 gcc		v4_8_2
 
 # list products required ONLY for the build
