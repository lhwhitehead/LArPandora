# The parent line must be the first non-comment line in the file
# This line defines the product name and version
<<<<<<< HEAD
parent	larpandora	v09_00_00_rc1
=======
parent	larpandora	v08_13_05
>>>>>>> 780deaa3
defaultqual	e19
#
fcldir  product_dir job
fwdir   product_dir scripts
#
product         version
<<<<<<< HEAD
larreco         v09_00_00_rc1
larpandoracontent v03_16_00
=======
larreco         v08_32_10
larpandoracontent v03_19_01
>>>>>>> 780deaa3

cetbuildtools	v7_15_01	-	only_for_build
end_product_list


qualifier	larreco		larpandoracontent	notes
e19:py2:debug	e19:py2:debug	e19:py2:debug
e19:py2:prof	e19:py2:prof	e19:py2:prof
e19:debug	e19:debug	e19:debug
e19:prof	e19:prof	e19:prof
c7:debug	c7:debug	c7:debug
c7:prof		c7:prof		c7:prof
c7:py2:debug	c7:py2:debug	c7:py2:debug
c7:py2:prof	c7:py2:prof	c7:py2:prof
end_qualifier_list

# Preserve tabs and formatting in emacs and vi / vim:

### Local Variables:
### tab-width: 8
### End:<|MERGE_RESOLUTION|>--- conflicted
+++ resolved
@@ -1,23 +1,14 @@
 # The parent line must be the first non-comment line in the file
 # This line defines the product name and version
-<<<<<<< HEAD
 parent	larpandora	v09_00_00_rc1
-=======
-parent	larpandora	v08_13_05
->>>>>>> 780deaa3
 defaultqual	e19
 #
 fcldir  product_dir job
 fwdir   product_dir scripts
 #
 product         version
-<<<<<<< HEAD
 larreco         v09_00_00_rc1
-larpandoracontent v03_16_00
-=======
-larreco         v08_32_10
 larpandoracontent v03_19_01
->>>>>>> 780deaa3
 
 cetbuildtools	v7_15_01	-	only_for_build
 end_product_list
