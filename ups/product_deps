# The parent line must be the first non-comment line in the file
# This line defines the product name and version
<<<<<<< HEAD
parent	larpandora	v09_07_00_04
=======
parent	larpandora	v09_07_02
>>>>>>> c6545e51
defaultqual	e20
#
fcldir  product_dir job
fwdir   product_dir scripts
#
product         version
<<<<<<< HEAD
larreco         v09_06_10_04
larpandoracontent v03_24_00_04
=======
larreco         v09_06_12
larpandoracontent v03_24_02
>>>>>>> c6545e51

cetbuildtools	v8_14_02	-	only_for_build
end_product_list


qualifier	larreco		larpandoracontent	notes
e20:debug	e20:debug	e20:debug
e20:prof	e20:prof	e20:prof
e19:debug	e19:debug	e19:debug
e19:prof	e19:prof	e19:prof
c7:debug	c7:debug	c7:debug
c7:prof		c7:prof		c7:prof
end_qualifier_list

# Preserve tabs and formatting in emacs and vi / vim:

### Local Variables:
### tab-width: 8
### End:<|MERGE_RESOLUTION|>--- conflicted
+++ resolved
@@ -1,24 +1,14 @@
 # The parent line must be the first non-comment line in the file
 # This line defines the product name and version
-<<<<<<< HEAD
-parent	larpandora	v09_07_00_04
-=======
 parent	larpandora	v09_07_02
->>>>>>> c6545e51
 defaultqual	e20
 #
 fcldir  product_dir job
 fwdir   product_dir scripts
 #
 product         version
-<<<<<<< HEAD
 larreco         v09_06_10_04
-larpandoracontent v03_24_00_04
-=======
-larreco         v09_06_12
 larpandoracontent v03_24_02
->>>>>>> c6545e51
-
 cetbuildtools	v8_14_02	-	only_for_build
 end_product_list
 
