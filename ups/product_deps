--- conflicted
+++ resolved
@@ -1,23 +1,14 @@
 # The parent line must be the first non-comment line in the file
 # This line defines the product name and version
-<<<<<<< HEAD
-parent	larpandora	v06_10_00_rc1
-=======
 parent	larpandora	v06_01_01
->>>>>>> 9707a208
 defaultqual	e10
 #
 fcldir  product_dir job
 gdmldir product_dir scripts
 #
 product         version
-<<<<<<< HEAD
-larreco         v06_10_00_rc1
-larpandoracontent         v02_07_09
-=======
 larreco         v06_06_00
 larpandoracontent         v02_08_01
->>>>>>> 9707a208
 gcc             v4_9_3a
 
 cetbuildtools	v5_04_03	-	only_for_build
